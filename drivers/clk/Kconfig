--- conflicted
+++ resolved
@@ -20,7 +20,6 @@
 	  setting up clocks within SPL, and allows the same drivers to be
 	  used as U-Boot proper.
 
-<<<<<<< HEAD
 config CLK_ZYNQMP
 	bool "Enable clock driver support for ZynqMP"
 	depends on ARCH_ZYNQMP
@@ -28,9 +27,7 @@
 	  This clock driver adds support for clock realted settings for
 	  ZynqMP platform.
 
-=======
 source "drivers/clk/tegra/Kconfig"
->>>>>>> 8cbb389b
 source "drivers/clk/uniphier/Kconfig"
 source "drivers/clk/exynos/Kconfig"
 source "drivers/clk/at91/Kconfig"
