/*
 * Xilinx PCS/PMA Core phy driver
 *
 * Copyright (C) 2015 - 2016 Xilinx, Inc.
 *
 * SPDX-License-Identifier:	GPL-2.0+
 */

#include <config.h>
#include <common.h>
#include <phy.h>
#include <dm.h>

DECLARE_GLOBAL_DATA_PTR;

#define MII_PHY_STATUS_SPD_MASK		0x0C00
#define MII_PHY_STATUS_FULLDUPLEX	0x1000
#define MII_PHY_STATUS_1000		0x0800
#define MII_PHY_STATUS_100		0x0400
#define XPCSPMA_PHY_CTRL_ISOLATE_DISABLE 0xFBFF

/* Mask used for ID comparisons */
#define XILINX_PHY_ID_MASK		0xfffffff0

/* Known PHY IDs */
#define XILINX_PHY_ID			0x01740c00

/* struct phy_device dev_flags definitions */
#define XAE_PHY_TYPE_MII		0
#define XAE_PHY_TYPE_GMII		1
#define XAE_PHY_TYPE_RGMII_1_3		2
#define XAE_PHY_TYPE_RGMII_2_0		3
#define XAE_PHY_TYPE_SGMII		4
#define XAE_PHY_TYPE_1000BASE_X		5

static int xilinxphy_startup(struct phy_device *phydev)
{
	int err;
	int status = 0;

	debug("%s\n", __func__);
	/* Update the link, but return if there
	 * was an error
	 */
	err = genphy_update_link(phydev);
	if (err)
		return err;

	if (AUTONEG_ENABLE == phydev->autoneg) {
		status = phy_read(phydev, MDIO_DEVAD_NONE, MII_LPA);
		status = status & MII_PHY_STATUS_SPD_MASK;

		if (status & MII_PHY_STATUS_FULLDUPLEX)
			phydev->duplex = DUPLEX_FULL;
		else
			phydev->duplex = DUPLEX_HALF;

		switch (status) {
		case MII_PHY_STATUS_1000:
			phydev->speed = SPEED_1000;
			break;

		case MII_PHY_STATUS_100:
			phydev->speed = SPEED_100;
			break;

		default:
			phydev->speed = SPEED_10;
			break;
		}
	} else {
		int bmcr = phy_read(phydev, MDIO_DEVAD_NONE, MII_BMCR);

		if (bmcr < 0)
			return bmcr;

		if (bmcr & BMCR_FULLDPLX)
			phydev->duplex = DUPLEX_FULL;
		else
			phydev->duplex = DUPLEX_HALF;

		if (bmcr & BMCR_SPEED1000)
			phydev->speed = SPEED_1000;
		else if (bmcr & BMCR_SPEED100)
			phydev->speed = SPEED_100;
		else
			phydev->speed = SPEED_10;
	}

	/*
	 * For 1000BASE-X Phy Mode the speed/duplex will always be
	 * 1000Mbps/fullduplex
	 */
	if (phydev->flags == XAE_PHY_TYPE_1000BASE_X) {
		phydev->duplex = DUPLEX_FULL;
		phydev->speed = SPEED_1000;
	}

	return 0;
}

static int xilinxphy_of_init(struct phy_device *phydev)
{
	u32 phytype;

	debug("%s\n", __func__);
<<<<<<< HEAD
	phytype = fdtdec_get_int(gd->fdt_blob, phydev->dev->of_offset, "phy-type", -1);
=======
	phytype = fdtdec_get_int(gd->fdt_blob, dev_of_offset(phydev->dev),
				 "phy-type", -1);
>>>>>>> f3dd87e0
	if (phytype == XAE_PHY_TYPE_1000BASE_X)
		phydev->flags |= XAE_PHY_TYPE_1000BASE_X;

	return 0;
}

static int xilinxphy_config(struct phy_device *phydev)
{
	int temp;

	debug("%s\n", __func__);
	xilinxphy_of_init(phydev);
	temp = phy_read(phydev, MDIO_DEVAD_NONE, MII_BMCR);
	temp &= XPCSPMA_PHY_CTRL_ISOLATE_DISABLE;
	phy_write(phydev, MDIO_DEVAD_NONE, MII_BMCR, temp);

	return 0;
}

static struct phy_driver xilinxphy_driver = {
	.uid = XILINX_PHY_ID,
	.mask = XILINX_PHY_ID_MASK,
	.name = "Xilinx PCS/PMA PHY",
	.features = PHY_GBIT_FEATURES,
	.config = &xilinxphy_config,
	.startup = &xilinxphy_startup,
	.shutdown = &genphy_shutdown,
};

int phy_xilinx_init(void)
{
	debug("%s\n", __func__);
	phy_register(&xilinxphy_driver);

	return 0;
}<|MERGE_RESOLUTION|>--- conflicted
+++ resolved
@@ -104,12 +104,8 @@
 	u32 phytype;
 
 	debug("%s\n", __func__);
-<<<<<<< HEAD
-	phytype = fdtdec_get_int(gd->fdt_blob, phydev->dev->of_offset, "phy-type", -1);
-=======
 	phytype = fdtdec_get_int(gd->fdt_blob, dev_of_offset(phydev->dev),
 				 "phy-type", -1);
->>>>>>> f3dd87e0
 	if (phytype == XAE_PHY_TYPE_1000BASE_X)
 		phydev->flags |= XAE_PHY_TYPE_1000BASE_X;
 
