--- conflicted
+++ resolved
@@ -668,12 +668,7 @@
 }
 
 struct phy_device *phy_device_create(struct mii_dev *bus, int addr,
-<<<<<<< HEAD
-				     u32 phy_id, bool is_c45,
-				     phy_interface_t interface)
-=======
 				     u32 phy_id, bool is_c45)
->>>>>>> 907ddbc8
 {
 	struct phy_device *dev;
 
@@ -1043,11 +1038,6 @@
 		phydev = phy_connect_phy_id(bus, dev, addr);
 #endif
 
-#ifdef CONFIG_PHY_ETHERNET_ID
-	if (!phydev)
-		phydev = phy_connect_phy_id(bus, dev, addr, interface);
-#endif
-
 #ifdef CONFIG_PHY_XILINX_GMII2RGMII
 	if (!phydev)
 		phydev = phy_connect_gmii2rgmii(bus, dev);
