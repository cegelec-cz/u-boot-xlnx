// SPDX-License-Identifier: GPL-2.0+
/*
 * Copyright (C) 2021 Waymo LLC
 * Copyright (C) 2011 Michal Simek <monstr@monstr.eu>
 * Copyright (C) 2011 PetaLogix
 * Copyright (C) 2010 Xilinx, Inc. All rights reserved.
 */

#include <config.h>
#include <common.h>
#include <cpu_func.h>
#include <dm.h>
#include <log.h>
#include <net.h>
#include <malloc.h>
#include <asm/global_data.h>
#include <asm/io.h>
#include <phy.h>
#include <miiphy.h>
#include <wait_bit.h>
#include <linux/delay.h>

DECLARE_GLOBAL_DATA_PTR;

/* Link setup */
#define XAE_EMMC_LINKSPEED_MASK	0xC0000000 /* Link speed */
#define XAE_EMMC_LINKSPD_10	0x00000000 /* Link Speed mask for 10 Mbit */
#define XAE_EMMC_LINKSPD_100	0x40000000 /* Link Speed mask for 100 Mbit */
#define XAE_EMMC_LINKSPD_1000	0x80000000 /* Link Speed mask for 1000 Mbit */

/* Interrupt Status/Enable/Mask Registers bit definitions */
#define XAE_INT_RXRJECT_MASK	0x00000008 /* Rx frame rejected */
#define XAE_INT_MGTRDY_MASK	0x00000080 /* MGT clock Lock */

/* Receive Configuration Word 1 (RCW1) Register bit definitions */
#define XAE_RCW1_RX_MASK	0x10000000 /* Receiver enable */

/* Transmitter Configuration (TC) Register bit definitions */
#define XAE_TC_TX_MASK		0x10000000 /* Transmitter enable */

#define XAE_UAW1_UNICASTADDR_MASK	0x0000FFFF

/* MDIO Management Configuration (MC) Register bit definitions */
#define XAE_MDIO_MC_MDIOEN_MASK		0x00000040 /* MII management enable*/

/* MDIO Management Control Register (MCR) Register bit definitions */
#define XAE_MDIO_MCR_PHYAD_MASK		0x1F000000 /* Phy Address Mask */
#define XAE_MDIO_MCR_PHYAD_SHIFT	24	   /* Phy Address Shift */
#define XAE_MDIO_MCR_REGAD_MASK		0x001F0000 /* Reg Address Mask */
#define XAE_MDIO_MCR_REGAD_SHIFT	16	   /* Reg Address Shift */
#define XAE_MDIO_MCR_OP_READ_MASK	0x00008000 /* Op Code Read Mask */
#define XAE_MDIO_MCR_OP_WRITE_MASK	0x00004000 /* Op Code Write Mask */
#define XAE_MDIO_MCR_INITIATE_MASK	0x00000800 /* Ready Mask */
#define XAE_MDIO_MCR_READY_MASK		0x00000080 /* Ready Mask */

#define XAE_MDIO_DIV_DFT	29	/* Default MDIO clock divisor */

#define XAXIDMA_BD_STS_ACTUAL_LEN_MASK	0x007FFFFF /* Actual len */

/* DMA macros */
/* Bitmasks of XAXIDMA_CR_OFFSET register */
#define XAXIDMA_CR_RUNSTOP_MASK	0x00000001 /* Start/stop DMA channel */
#define XAXIDMA_CR_RESET_MASK	0x00000004 /* Reset DMA engine */

/* Bitmasks of XAXIDMA_SR_OFFSET register */
#define XAXIDMA_HALTED_MASK	0x00000001  /* DMA channel halted */

/* Bitmask for interrupts */
#define XAXIDMA_IRQ_IOC_MASK	0x00001000 /* Completion intr */
#define XAXIDMA_IRQ_DELAY_MASK	0x00002000 /* Delay interrupt */
#define XAXIDMA_IRQ_ALL_MASK	0x00007000 /* All interrupts */

/* Bitmasks of XAXIDMA_BD_CTRL_OFFSET register */
#define XAXIDMA_BD_CTRL_TXSOF_MASK	0x08000000 /* First tx packet */
#define XAXIDMA_BD_CTRL_TXEOF_MASK	0x04000000 /* Last tx packet */

/* Bitmasks for XXV Ethernet MAC */
#define XXV_TC_TX_MASK		0x00000001
#define XXV_TC_FCS_MASK		0x00000002
#define XXV_RCW1_RX_MASK	0x00000001
#define XXV_RCW1_FCS_MASK	0x00000002

#define DMAALIGN		128
#define XXV_MIN_PKT_SIZE	60

static u8 rxframe[PKTSIZE_ALIGN] __attribute((aligned(DMAALIGN)));
static u8 txminframe[XXV_MIN_PKT_SIZE] __attribute((aligned(DMAALIGN)));

enum emac_variant {
	EMAC_1G = 0,
	EMAC_10G_25G = 1,
};

/* Reflect dma offsets */
struct axidma_reg {
	u32 control; /* DMACR */
	u32 status; /* DMASR */
	u32 current; /* CURDESC low 32 bit */
	u32 current_hi; /* CURDESC high 32 bit */
	u32 tail; /* TAILDESC low 32 bit */
	u32 tail_hi; /* TAILDESC high 32 bit */
};

/* Platform data structures */
struct axidma_plat {
	struct eth_pdata eth_pdata;
	struct axidma_reg *dmatx;
	struct axidma_reg *dmarx;
	int phyaddr;
	u8 eth_hasnobuf;
	int phy_of_handle;
	enum emac_variant mactype;
};

/* Private driver structures */
struct axidma_priv {
	struct axidma_reg *dmatx;
	struct axidma_reg *dmarx;
	int phyaddr;
	struct axi_regs *iobase;
	phy_interface_t interface;
	struct phy_device *phydev;
	struct mii_dev *bus;
	u8 eth_hasnobuf;
	int phy_of_handle;
	enum emac_variant mactype;
};

/* BD descriptors */
struct axidma_bd {
	u32 next_desc;	/* Next descriptor pointer */
	u32 next_desc_msb;
	u32 buf_addr;	/* Buffer address */
	u32 buf_addr_msb;
	u32 reserved3;
	u32 reserved4;
	u32 cntrl;	/* Control */
	u32 status;	/* Status */
	u32 app0;
	u32 app1;	/* TX start << 16 | insert */
	u32 app2;	/* TX csum seed */
	u32 app3;
	u32 app4;
	u32 sw_id_offset;
	u32 reserved5;
	u32 reserved6;
};

/* Static BDs - driver uses only one BD */
static struct axidma_bd tx_bd __attribute((aligned(DMAALIGN)));
static struct axidma_bd rx_bd __attribute((aligned(DMAALIGN)));

struct axi_regs {
	u32 reserved[3];
	u32 is; /* 0xC: Interrupt status */
	u32 reserved2;
	u32 ie; /* 0x14: Interrupt enable */
	u32 reserved3[251];
	u32 rcw1; /* 0x404: Rx Configuration Word 1 */
	u32 tc; /* 0x408: Tx Configuration */
	u32 reserved4;
	u32 emmc; /* 0x410: EMAC mode configuration */
	u32 reserved5[59];
	u32 mdio_mc; /* 0x500: MII Management Config */
	u32 mdio_mcr; /* 0x504: MII Management Control */
	u32 mdio_mwd; /* 0x508: MII Management Write Data */
	u32 mdio_mrd; /* 0x50C: MII Management Read Data */
	u32 reserved6[124];
	u32 uaw0; /* 0x700: Unicast address word 0 */
	u32 uaw1; /* 0x704: Unicast address word 1 */
};

struct xxv_axi_regs {
	u32 gt_reset;	/* 0x0 */
	u32 reserved[2];
	u32 tc;		/* 0xC: Tx Configuration */
	u32 reserved2;
	u32 rcw1;	/* 0x14: Rx Configuration Word 1 */
};

/* Use MII register 1 (MII status register) to detect PHY */
#define PHY_DETECT_REG  1

/*
 * Mask used to verify certain PHY features (or register contents)
 * in the register above:
 *  0x1000: 10Mbps full duplex support
 *  0x0800: 10Mbps half duplex support
 *  0x0008: Auto-negotiation support
 */
#define PHY_DETECT_MASK 0x1808

static inline int mdio_wait(struct axi_regs *regs)
{
	u32 timeout = 200;

	/* Wait till MDIO interface is ready to accept a new transaction. */
	while (timeout && (!(readl(&regs->mdio_mcr)
						& XAE_MDIO_MCR_READY_MASK))) {
		timeout--;
		udelay(1);
	}
	if (!timeout) {
		printf("%s: Timeout\n", __func__);
		return 1;
	}
	return 0;
}

/**
 * axienet_dma_write -	Memory mapped Axi DMA register Buffer Descriptor write.
 * @bd:		pointer to BD descriptor structure
 * @desc:	Address offset of DMA descriptors
 *
 * This function writes the value into the corresponding Axi DMA register.
 */
static inline void axienet_dma_write(struct axidma_bd *bd, u32 *desc)
{
#if defined(CONFIG_PHYS_64BIT)
	writeq((unsigned long)bd, desc);
#else
	writel((u32)bd, desc);
#endif
}

static u32 phyread(struct axidma_priv *priv, u32 phyaddress, u32 registernum,
		   u16 *val)
{
	struct axi_regs *regs = priv->iobase;
	u32 mdioctrlreg = 0;

	if (mdio_wait(regs))
		return 1;

	mdioctrlreg = ((phyaddress << XAE_MDIO_MCR_PHYAD_SHIFT) &
			XAE_MDIO_MCR_PHYAD_MASK) |
			((registernum << XAE_MDIO_MCR_REGAD_SHIFT)
			& XAE_MDIO_MCR_REGAD_MASK) |
			XAE_MDIO_MCR_INITIATE_MASK |
			XAE_MDIO_MCR_OP_READ_MASK;

	writel(mdioctrlreg, &regs->mdio_mcr);

	if (mdio_wait(regs))
		return 1;

	/* Read data */
	*val = readl(&regs->mdio_mrd);
	return 0;
}

static u32 phywrite(struct axidma_priv *priv, u32 phyaddress, u32 registernum,
		    u32 data)
{
	struct axi_regs *regs = priv->iobase;
	u32 mdioctrlreg = 0;

	if (mdio_wait(regs))
		return 1;

	mdioctrlreg = ((phyaddress << XAE_MDIO_MCR_PHYAD_SHIFT) &
			XAE_MDIO_MCR_PHYAD_MASK) |
			((registernum << XAE_MDIO_MCR_REGAD_SHIFT)
			& XAE_MDIO_MCR_REGAD_MASK) |
			XAE_MDIO_MCR_INITIATE_MASK |
			XAE_MDIO_MCR_OP_WRITE_MASK;

	/* Write data */
	writel(data, &regs->mdio_mwd);

	writel(mdioctrlreg, &regs->mdio_mcr);

	if (mdio_wait(regs))
		return 1;

	return 0;
}

static int axiemac_phy_init(struct udevice *dev)
{
	u16 phyreg;
	int i;
	u32 ret;
	struct axidma_priv *priv = dev_get_priv(dev);
	struct axi_regs *regs = priv->iobase;
	struct phy_device *phydev;

	u32 supported = SUPPORTED_10baseT_Half |
			SUPPORTED_10baseT_Full |
			SUPPORTED_100baseT_Half |
			SUPPORTED_100baseT_Full |
			SUPPORTED_1000baseT_Half |
			SUPPORTED_1000baseT_Full;

	/* Set default MDIO divisor */
	writel(XAE_MDIO_DIV_DFT | XAE_MDIO_MC_MDIOEN_MASK, &regs->mdio_mc);

	if (priv->phyaddr == -1) {
		/* Detect the PHY address */
		for (i = 31; i >= 0; i--) {
			ret = phyread(priv, i, PHY_DETECT_REG, &phyreg);
			if (!ret && (phyreg != 0xFFFF) &&
			((phyreg & PHY_DETECT_MASK) == PHY_DETECT_MASK)) {
				/* Found a valid PHY address */
				priv->phyaddr = i;
				debug("axiemac: Found valid phy address, %x\n",
				      i);
				break;
			}
		}
	}

	/* Interface - look at tsec */
	phydev = phy_connect(priv->bus, priv->phyaddr, dev, priv->interface);

	phydev->supported &= supported;
	phydev->advertising = phydev->supported;
	priv->phydev = phydev;
	if (priv->phy_of_handle)
		priv->phydev->node = offset_to_ofnode(priv->phy_of_handle);
	phy_config(phydev);

	return 0;
}

/* Setting axi emac and phy to proper setting */
static int setup_phy(struct udevice *dev)
{
	u16 temp;
	u32 speed, emmc_reg, ret;
	struct axidma_priv *priv = dev_get_priv(dev);
	struct axi_regs *regs = priv->iobase;
	struct phy_device *phydev = priv->phydev;

	if (priv->interface == PHY_INTERFACE_MODE_SGMII) {
		/*
		 * In SGMII cases the isolate bit might set
		 * after DMA and ethernet resets and hence
		 * check and clear if set.
		 */
		ret = phyread(priv, priv->phyaddr, MII_BMCR, &temp);
		if (ret)
			return 0;
		if (temp & BMCR_ISOLATE) {
			temp &= ~BMCR_ISOLATE;
			ret = phywrite(priv, priv->phyaddr, MII_BMCR, temp);
			if (ret)
				return 0;
		}
	}

	if (phy_startup(phydev)) {
		printf("axiemac: could not initialize PHY %s\n",
		       phydev->dev->name);
		return 0;
	}
	if (!phydev->link) {
		printf("%s: No link.\n", phydev->dev->name);
		return 0;
	}

	switch (phydev->speed) {
	case 1000:
		speed = XAE_EMMC_LINKSPD_1000;
		break;
	case 100:
		speed = XAE_EMMC_LINKSPD_100;
		break;
	case 10:
		speed = XAE_EMMC_LINKSPD_10;
		break;
	default:
		return 0;
	}

	/* Setup the emac for the phy speed */
	emmc_reg = readl(&regs->emmc);
	emmc_reg &= ~XAE_EMMC_LINKSPEED_MASK;
	emmc_reg |= speed;

	/* Write new speed setting out to Axi Ethernet */
	writel(emmc_reg, &regs->emmc);

	/*
	* Setting the operating speed of the MAC needs a delay. There
	* doesn't seem to be register to poll, so please consider this
	* during your application design.
	*/
	udelay(1);

	return 1;
}

/* STOP DMA transfers */
static void axiemac_stop(struct udevice *dev)
{
	struct axidma_priv *priv = dev_get_priv(dev);
	u32 temp;

	/* Stop the hardware */
	temp = readl(&priv->dmatx->control);
	temp &= ~XAXIDMA_CR_RUNSTOP_MASK;
	writel(temp, &priv->dmatx->control);

	temp = readl(&priv->dmarx->control);
	temp &= ~XAXIDMA_CR_RUNSTOP_MASK;
	writel(temp, &priv->dmarx->control);

	debug("axiemac: Halted\n");
}

static int xxv_axi_ethernet_init(struct axidma_priv *priv)
{
	struct xxv_axi_regs *regs = (struct xxv_axi_regs *)priv->iobase;

	writel(readl(&regs->rcw1) | XXV_RCW1_FCS_MASK, &regs->rcw1);
	writel(readl(&regs->tc) | XXV_TC_FCS_MASK, &regs->tc);
	writel(readl(&regs->tc) | XXV_TC_TX_MASK, &regs->tc);
	writel(readl(&regs->rcw1) | XXV_RCW1_RX_MASK, &regs->rcw1);

	return 0;
}

static int axi_ethernet_init(struct axidma_priv *priv)
{
	struct axi_regs *regs = priv->iobase;
	int err;

	/*
	 * Check the status of the MgtRdy bit in the interrupt status
	 * registers. This must be done to allow the MGT clock to become stable
	 * for the Sgmii and 1000BaseX PHY interfaces. No other register reads
	 * will be valid until this bit is valid.
	 * The bit is always a 1 for all other PHY interfaces.
	 * Interrupt status and enable registers are not available in non
	 * processor mode and hence bypass in this mode
	 */
	if (!priv->eth_hasnobuf) {
		err = wait_for_bit_le32(&regs->is, XAE_INT_MGTRDY_MASK,
					true, 200, false);
		if (err) {
			printf("%s: Timeout\n", __func__);
			return 1;
		}

		/*
		 * Stop the device and reset HW
		 * Disable interrupts
		 */
		writel(0, &regs->ie);
	}

	/* Disable the receiver */
	writel(readl(&regs->rcw1) & ~XAE_RCW1_RX_MASK, &regs->rcw1);

	/*
	 * Stopping the receiver in mid-packet causes a dropped packet
	 * indication from HW. Clear it.
	 */
	if (!priv->eth_hasnobuf) {
		/* Set the interrupt status register to clear the interrupt */
		writel(XAE_INT_RXRJECT_MASK, &regs->is);
	}

	/* Setup HW */
	/* Set default MDIO divisor */
	writel(XAE_MDIO_DIV_DFT | XAE_MDIO_MC_MDIOEN_MASK, &regs->mdio_mc);

	debug("axiemac: InitHw done\n");
	return 0;
}

static int axiemac_write_hwaddr(struct udevice *dev)
{
	struct eth_pdata *pdata = dev_get_plat(dev);
	struct axidma_priv *priv = dev_get_priv(dev);
	struct axi_regs *regs = priv->iobase;

	if (priv->mactype != EMAC_1G)
		return 0;

	/* Set the MAC address */
	int val = ((pdata->enetaddr[3] << 24) | (pdata->enetaddr[2] << 16) |
		(pdata->enetaddr[1] << 8) | (pdata->enetaddr[0]));
	writel(val, &regs->uaw0);

	val = (pdata->enetaddr[5] << 8) | pdata->enetaddr[4];
	val |= readl(&regs->uaw1) & ~XAE_UAW1_UNICASTADDR_MASK;
	writel(val, &regs->uaw1);
	return 0;
}

/* Reset DMA engine */
static void axi_dma_init(struct axidma_priv *priv)
{
	u32 timeout = 500;

	/* Reset the engine so the hardware starts from a known state */
	writel(XAXIDMA_CR_RESET_MASK, &priv->dmatx->control);
	writel(XAXIDMA_CR_RESET_MASK, &priv->dmarx->control);

	/* At the initialization time, hardware should finish reset quickly */
	while (timeout--) {
		/* Check transmit/receive channel */
		/* Reset is done when the reset bit is low */
		if (!((readl(&priv->dmatx->control) |
				readl(&priv->dmarx->control))
						& XAXIDMA_CR_RESET_MASK)) {
			break;
		}
	}
	if (!timeout)
		printf("%s: Timeout\n", __func__);
}

static int axiemac_start(struct udevice *dev)
{
	struct axidma_priv *priv = dev_get_priv(dev);
	u32 temp;

	debug("axiemac: Init started\n");
	/*
	 * Initialize AXIDMA engine. AXIDMA engine must be initialized before
	 * AxiEthernet. During AXIDMA engine initialization, AXIDMA hardware is
	 * reset, and since AXIDMA reset line is connected to AxiEthernet, this
	 * would ensure a reset of AxiEthernet.
	 */
	axi_dma_init(priv);

	/* Initialize AxiEthernet hardware. */
	if (priv->mactype == EMAC_1G) {
		if (axi_ethernet_init(priv))
			return -1;
	} else {
		if (xxv_axi_ethernet_init(priv))
			return -1;
	}

	/* Disable all RX interrupts before RxBD space setup */
	temp = readl(&priv->dmarx->control);
	temp &= ~XAXIDMA_IRQ_ALL_MASK;
	writel(temp, &priv->dmarx->control);

	/* Start DMA RX channel. Now it's ready to receive data.*/
	axienet_dma_write(&rx_bd, &priv->dmarx->current);

	/* Setup the BD. */
	memset(&rx_bd, 0, sizeof(rx_bd));
	rx_bd.next_desc = lower_32_bits((unsigned long)&rx_bd);
	rx_bd.buf_addr = lower_32_bits((unsigned long)&rxframe);
#if defined(CONFIG_PHYS_64BIT)
	rx_bd.next_desc_msb = upper_32_bits((unsigned long)&rx_bd);
	rx_bd.buf_addr_msb = upper_32_bits((unsigned long)&rxframe);
#endif
	rx_bd.cntrl = sizeof(rxframe);
	/* Flush the last BD so DMA core could see the updates */
	flush_cache((phys_addr_t)&rx_bd, sizeof(rx_bd));

	/* It is necessary to flush rxframe because if you don't do it
	 * then cache can contain uninitialized data */
	flush_cache((phys_addr_t)&rxframe, sizeof(rxframe));

	/* Start the hardware */
	temp = readl(&priv->dmarx->control);
	temp |= XAXIDMA_CR_RUNSTOP_MASK;
	writel(temp, &priv->dmarx->control);

	/* Rx BD is ready - start */
	axienet_dma_write(&rx_bd, &priv->dmarx->tail);

	if (priv->mactype == EMAC_1G) {
		struct axi_regs *regs = priv->iobase;
		/* Enable TX */
		writel(XAE_TC_TX_MASK, &regs->tc);
		/* Enable RX */
		writel(XAE_RCW1_RX_MASK, &regs->rcw1);

		/* PHY setup */
		if (!setup_phy(dev)) {
			axiemac_stop(dev);
			return -1;
		}
	} else {
		struct xxv_axi_regs *regs = (struct xxv_axi_regs *)priv->iobase;
		/* Enable TX */
		writel(readl(&regs->tc) | XXV_TC_TX_MASK, &regs->tc);

		/* Enable RX */
		writel(readl(&regs->rcw1) | XXV_RCW1_RX_MASK, &regs->rcw1);
	}

	debug("axiemac: Init complete\n");
	return 0;
}

static int axiemac_send(struct udevice *dev, void *ptr, int len)
{
	struct axidma_priv *priv = dev_get_priv(dev);
	u32 timeout;

	if (len > PKTSIZE_ALIGN)
		len = PKTSIZE_ALIGN;

	/* If size is less than min packet size, pad to min size */
	if (priv->mactype == EMAC_10G_25G && len < XXV_MIN_PKT_SIZE) {
		memset(txminframe, 0, XXV_MIN_PKT_SIZE);
		memcpy(txminframe, ptr, len);
		len = XXV_MIN_PKT_SIZE;
		ptr = txminframe;
	}

	/* Flush packet to main memory to be trasfered by DMA */
	flush_cache((phys_addr_t)ptr, len);

	/* Setup Tx BD */
	memset(&tx_bd, 0, sizeof(tx_bd));
	/* At the end of the ring, link the last BD back to the top */
	tx_bd.next_desc = lower_32_bits((unsigned long)&tx_bd);
	tx_bd.buf_addr = lower_32_bits((unsigned long)ptr);
#if defined(CONFIG_PHYS_64BIT)
	tx_bd.next_desc_msb = upper_32_bits((unsigned long)&tx_bd);
	tx_bd.buf_addr_msb = upper_32_bits((unsigned long)ptr);
#endif
	/* Save len */
	tx_bd.cntrl = len | XAXIDMA_BD_CTRL_TXSOF_MASK |
						XAXIDMA_BD_CTRL_TXEOF_MASK;

	/* Flush the last BD so DMA core could see the updates */
	flush_cache((phys_addr_t)&tx_bd, sizeof(tx_bd));

	if (readl(&priv->dmatx->status) & XAXIDMA_HALTED_MASK) {
		u32 temp;
		axienet_dma_write(&tx_bd, &priv->dmatx->current);
		/* Start the hardware */
		temp = readl(&priv->dmatx->control);
		temp |= XAXIDMA_CR_RUNSTOP_MASK;
		writel(temp, &priv->dmatx->control);
	}

	/* Start transfer */
	axienet_dma_write(&tx_bd, &priv->dmatx->tail);

	/* Wait for transmission to complete */
	debug("axiemac: Waiting for tx to be done\n");
	timeout = 200;
	while (timeout && (!(readl(&priv->dmatx->status) &
			(XAXIDMA_IRQ_DELAY_MASK | XAXIDMA_IRQ_IOC_MASK)))) {
		timeout--;
		udelay(1);
	}
	if (!timeout) {
		printf("%s: Timeout\n", __func__);
		return 1;
	}

	debug("axiemac: Sending complete\n");
	return 0;
}

static int isrxready(struct axidma_priv *priv)
{
	u32 status;

	/* Read pending interrupts */
	status = readl(&priv->dmarx->status);

	/* Acknowledge pending interrupts */
	writel(status & XAXIDMA_IRQ_ALL_MASK, &priv->dmarx->status);

	/*
	 * If Reception done interrupt is asserted, call RX call back function
	 * to handle the processed BDs and then raise the according flag.
	 */
	if ((status & (XAXIDMA_IRQ_DELAY_MASK | XAXIDMA_IRQ_IOC_MASK)))
		return 1;

	return 0;
}

static int axiemac_recv(struct udevice *dev, int flags, uchar **packetp)
{
	u32 length;
	struct axidma_priv *priv = dev_get_priv(dev);
	u32 temp;

	/* Wait for an incoming packet */
	if (!isrxready(priv))
		return -1;

	debug("axiemac: RX data ready\n");

	/* Disable IRQ for a moment till packet is handled */
	temp = readl(&priv->dmarx->control);
	temp &= ~XAXIDMA_IRQ_ALL_MASK;
	writel(temp, &priv->dmarx->control);
	if (!priv->eth_hasnobuf  && priv->mactype == EMAC_1G)
		length = rx_bd.app4 & 0xFFFF; /* max length mask */
	else
		length = rx_bd.status & XAXIDMA_BD_STS_ACTUAL_LEN_MASK;

#ifdef DEBUG
	print_buffer(&rxframe, &rxframe[0], 1, length, 16);
#endif

	*packetp = rxframe;
	return length;
}

static int axiemac_free_pkt(struct udevice *dev, uchar *packet, int length)
{
	struct axidma_priv *priv = dev_get_priv(dev);

#ifdef DEBUG
	/* It is useful to clear buffer to be sure that it is consistent */
	memset(rxframe, 0, sizeof(rxframe));
#endif
	/* Setup RxBD */
	/* Clear the whole buffer and setup it again - all flags are cleared */
	memset(&rx_bd, 0, sizeof(rx_bd));
	rx_bd.next_desc = lower_32_bits((unsigned long)&rx_bd);
	rx_bd.buf_addr = lower_32_bits((unsigned long)&rxframe);
#if defined(CONFIG_PHYS_64BIT)
	rx_bd.next_desc_msb = upper_32_bits((unsigned long)&rx_bd);
	rx_bd.buf_addr_msb = upper_32_bits((unsigned long)&rxframe);
#endif
	rx_bd.cntrl = sizeof(rxframe);

	/* Write bd to HW */
	flush_cache((phys_addr_t)&rx_bd, sizeof(rx_bd));

	/* It is necessary to flush rxframe because if you don't do it
	 * then cache will contain previous packet */
	flush_cache((phys_addr_t)&rxframe, sizeof(rxframe));

	/* Rx BD is ready - start again */
	axienet_dma_write(&rx_bd, &priv->dmarx->tail);

	debug("axiemac: RX completed, framelength = %d\n", length);

	return 0;
}

static int axiemac_miiphy_read(struct mii_dev *bus, int addr,
			       int devad, int reg)
{
	int ret;
	u16 value;

	ret = phyread(bus->priv, addr, reg, &value);
	debug("axiemac: Read MII 0x%x, 0x%x, 0x%x, %d\n", addr, reg,
	      value, ret);
	return value;
}

static int axiemac_miiphy_write(struct mii_dev *bus, int addr, int devad,
				int reg, u16 value)
{
	debug("axiemac: Write MII 0x%x, 0x%x, 0x%x\n", addr, reg, value);
	return phywrite(bus->priv, addr, reg, value);
}

static int axi_emac_probe(struct udevice *dev)
{
<<<<<<< HEAD
	struct axidma_plat *plat = dev_get_platdata(dev);
=======
	struct axidma_plat *plat = dev_get_plat(dev);
>>>>>>> ade37460
	struct eth_pdata *pdata = &plat->eth_pdata;
	struct axidma_priv *priv = dev_get_priv(dev);
	int ret;

	priv->iobase = (struct axi_regs *)pdata->iobase;
	priv->dmatx = plat->dmatx;
	/* RX channel offset is 0x30 */
	priv->dmarx = (struct axidma_reg *)((phys_addr_t)priv->dmatx + 0x30);
	priv->mactype = plat->mactype;

	if (priv->mactype == EMAC_1G) {
		priv->eth_hasnobuf = plat->eth_hasnobuf;
		priv->phyaddr = plat->phyaddr;
		priv->phy_of_handle = plat->phy_of_handle;
		priv->interface = pdata->phy_interface;
<<<<<<< HEAD

		priv->bus = mdio_alloc();
		priv->bus->read = axiemac_miiphy_read;
		priv->bus->write = axiemac_miiphy_write;
		priv->bus->priv = priv;

		ret = mdio_register_seq(priv->bus, dev->seq);
		if (ret)
			return ret;

=======

		priv->bus = mdio_alloc();
		priv->bus->read = axiemac_miiphy_read;
		priv->bus->write = axiemac_miiphy_write;
		priv->bus->priv = priv;

		ret = mdio_register_seq(priv->bus, dev_seq(dev));
		if (ret)
			return ret;

>>>>>>> ade37460
		axiemac_phy_init(dev);
	}

	return 0;
}

static int axi_emac_remove(struct udevice *dev)
{
	struct axidma_priv *priv = dev_get_priv(dev);

	if (priv->mactype == EMAC_1G) {
		free(priv->phydev);
		mdio_unregister(priv->bus);
		mdio_free(priv->bus);
	}

	return 0;
}

static const struct eth_ops axi_emac_ops = {
	.start			= axiemac_start,
	.send			= axiemac_send,
	.recv			= axiemac_recv,
	.free_pkt		= axiemac_free_pkt,
	.stop			= axiemac_stop,
	.write_hwaddr		= axiemac_write_hwaddr,
};

static int axi_emac_of_to_plat(struct udevice *dev)
{
<<<<<<< HEAD
	struct axidma_plat *plat = dev_get_platdata(dev);
=======
	struct axidma_plat *plat = dev_get_plat(dev);
>>>>>>> ade37460
	struct eth_pdata *pdata = &plat->eth_pdata;
	int node = dev_of_offset(dev);
	int offset = 0;
	const char *phy_mode;

	pdata->iobase = dev_read_addr(dev);
	plat->mactype = dev_get_driver_data(dev);

	offset = fdtdec_lookup_phandle(gd->fdt_blob, node,
				       "axistream-connected");
	if (offset <= 0) {
		printf("%s: axistream is not found\n", __func__);
		return -EINVAL;
	}
	plat->dmatx = (struct axidma_reg *)fdtdec_get_addr(gd->fdt_blob,
							  offset, "reg");
	if (!plat->dmatx) {
		printf("%s: axi_dma register space not found\n", __func__);
		return -EINVAL;
	}

	if (plat->mactype == EMAC_1G) {
		plat->phyaddr = -1;

		offset = fdtdec_lookup_phandle(gd->fdt_blob, node,
					       "phy-handle");
		if (offset > 0) {
			plat->phyaddr = fdtdec_get_int(gd->fdt_blob, offset,
						       "reg", -1);
			plat->phy_of_handle = offset;
		}

		phy_mode = fdt_getprop(gd->fdt_blob, node, "phy-mode", NULL);
		if (phy_mode)
			pdata->phy_interface = phy_get_interface_by_name(phy_mode);
		if (pdata->phy_interface == -1) {
			printf("%s: Invalid PHY interface '%s'\n", __func__,
			       phy_mode);
			return -EINVAL;
		}

		plat->eth_hasnobuf = fdtdec_get_bool(gd->fdt_blob, node,
						     "xlnx,eth-hasnobuf");
	}

	printf("AXI EMAC: %lx, phyaddr %d, interface %s\n", (ulong)pdata->iobase,
	       plat->phyaddr, phy_string_for_interface(pdata->phy_interface));

	return 0;
}

static const struct udevice_id axi_emac_ids[] = {
	{ .compatible = "xlnx,axi-ethernet-1.00.a", .data = (uintptr_t)EMAC_1G },
	{ .compatible = "xlnx,xxv-ethernet-1.0", .data = (uintptr_t)EMAC_10G_25G },
	{ }
};

U_BOOT_DRIVER(axi_emac) = {
	.name	= "axi_emac",
	.id	= UCLASS_ETH,
	.of_match = axi_emac_ids,
	.of_to_plat = axi_emac_of_to_plat,
	.probe	= axi_emac_probe,
	.remove	= axi_emac_remove,
	.ops	= &axi_emac_ops,
<<<<<<< HEAD
	.priv_auto_alloc_size = sizeof(struct axidma_priv),
	.platdata_auto_alloc_size = sizeof(struct axidma_plat),
=======
	.priv_auto	= sizeof(struct axidma_priv),
	.plat_auto	= sizeof(struct axidma_plat),
>>>>>>> ade37460
};<|MERGE_RESOLUTION|>--- conflicted
+++ resolved
@@ -761,11 +761,7 @@
 
 static int axi_emac_probe(struct udevice *dev)
 {
-<<<<<<< HEAD
-	struct axidma_plat *plat = dev_get_platdata(dev);
-=======
 	struct axidma_plat *plat = dev_get_plat(dev);
->>>>>>> ade37460
 	struct eth_pdata *pdata = &plat->eth_pdata;
 	struct axidma_priv *priv = dev_get_priv(dev);
 	int ret;
@@ -781,29 +777,16 @@
 		priv->phyaddr = plat->phyaddr;
 		priv->phy_of_handle = plat->phy_of_handle;
 		priv->interface = pdata->phy_interface;
-<<<<<<< HEAD
 
 		priv->bus = mdio_alloc();
 		priv->bus->read = axiemac_miiphy_read;
 		priv->bus->write = axiemac_miiphy_write;
 		priv->bus->priv = priv;
 
-		ret = mdio_register_seq(priv->bus, dev->seq);
-		if (ret)
-			return ret;
-
-=======
-
-		priv->bus = mdio_alloc();
-		priv->bus->read = axiemac_miiphy_read;
-		priv->bus->write = axiemac_miiphy_write;
-		priv->bus->priv = priv;
-
 		ret = mdio_register_seq(priv->bus, dev_seq(dev));
 		if (ret)
 			return ret;
 
->>>>>>> ade37460
 		axiemac_phy_init(dev);
 	}
 
@@ -834,11 +817,7 @@
 
 static int axi_emac_of_to_plat(struct udevice *dev)
 {
-<<<<<<< HEAD
-	struct axidma_plat *plat = dev_get_platdata(dev);
-=======
 	struct axidma_plat *plat = dev_get_plat(dev);
->>>>>>> ade37460
 	struct eth_pdata *pdata = &plat->eth_pdata;
 	int node = dev_of_offset(dev);
 	int offset = 0;
@@ -904,11 +883,6 @@
 	.probe	= axi_emac_probe,
 	.remove	= axi_emac_remove,
 	.ops	= &axi_emac_ops,
-<<<<<<< HEAD
-	.priv_auto_alloc_size = sizeof(struct axidma_priv),
-	.platdata_auto_alloc_size = sizeof(struct axidma_plat),
-=======
 	.priv_auto	= sizeof(struct axidma_priv),
 	.plat_auto	= sizeof(struct axidma_plat),
->>>>>>> ade37460
 };