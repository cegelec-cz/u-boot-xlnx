--- conflicted
+++ resolved
@@ -15,16 +15,10 @@
 
 struct i2c_eeprom_drv_data {
 	u32 size; /* size in bytes */
-<<<<<<< HEAD
-	u32 pagewidth; /* pagesize = 2^pagewidth */
-	u32 addr_offset_mask; /* bits in addr used for offset overflow */
-	u32 offset_len; /* size in bytes of offset */
-=======
 	u32 pagesize; /* page size in bytes */
 	u32 addr_offset_mask; /* bits in addr used for offset overflow */
 	u32 offset_len; /* size in bytes of offset */
 	u32 start_offset; /* valid start offset inside memory, by default 0 */
->>>>>>> e93ed120
 };
 
 int i2c_eeprom_read(struct udevice *dev, int offset, uint8_t *buf, int size)
@@ -109,12 +103,9 @@
 
 	if (dev_read_u32(dev, "pagesize", &pagesize) == 0)
 		priv->pagesize = pagesize;
-<<<<<<< HEAD
-	} else {
+	else
 		/* 6 bit -> page size of up to 2^63 (should be sufficient) */
-		priv->pagewidth = data->pagewidth;
-		priv->pagesize = (1 << priv->pagewidth);
-	}
+		priv->pagesize = data->pagesize;
 
 	if (dev_read_u32(dev, "size", &size) == 0)
 		priv->size = size;
@@ -140,36 +131,6 @@
 		if (!name)
 			continue;
 
-=======
-	else
-		/* 6 bit -> page size of up to 2^63 (should be sufficient) */
-		priv->pagesize = data->pagesize;
-
-	if (dev_read_u32(dev, "size", &size) == 0)
-		priv->size = size;
-	else
-		priv->size = data->size;
-
-	return 0;
-}
-
-static int i2c_eeprom_std_bind(struct udevice *dev)
-{
-	ofnode partitions = ofnode_find_subnode(dev_ofnode(dev), "partitions");
-	ofnode partition;
-	const char *name;
-
-	if (!ofnode_valid(partitions))
-		return 0;
-	if (!ofnode_device_is_compatible(partitions, "fixed-partitions"))
-		return -ENOTSUPP;
-
-	ofnode_for_each_subnode(partition, partitions) {
-		name = ofnode_get_name(partition);
-		if (!name)
-			continue;
-
->>>>>>> e93ed120
 		device_bind_ofnode(dev, DM_GET_DRIVER(i2c_eeprom_partition),
 				   name, NULL, partition, NULL);
 	}
@@ -201,157 +162,99 @@
 
 static const struct i2c_eeprom_drv_data eeprom_data = {
 	.size = 0,
-<<<<<<< HEAD
-	.pagewidth = 0,
-=======
 	.pagesize = 1,
->>>>>>> e93ed120
 	.addr_offset_mask = 0,
 	.offset_len = 1,
 };
 
 static const struct i2c_eeprom_drv_data mc24aa02e48_data = {
 	.size = 256,
-<<<<<<< HEAD
-	.pagewidth = 3,
-=======
 	.pagesize = 8,
->>>>>>> e93ed120
 	.addr_offset_mask = 0,
 	.offset_len = 1,
 };
 
 static const struct i2c_eeprom_drv_data atmel24c01a_data = {
 	.size = 128,
-<<<<<<< HEAD
-	.pagewidth = 3,
-=======
 	.pagesize = 8,
->>>>>>> e93ed120
 	.addr_offset_mask = 0,
 	.offset_len = 1,
 };
 
 static const struct i2c_eeprom_drv_data atmel24c02_data = {
 	.size = 256,
-<<<<<<< HEAD
-	.pagewidth = 3,
-=======
 	.pagesize = 8,
->>>>>>> e93ed120
 	.addr_offset_mask = 0,
 	.offset_len = 1,
 };
 
 static const struct i2c_eeprom_drv_data atmel24c04_data = {
 	.size = 512,
-<<<<<<< HEAD
-	.pagewidth = 4,
-=======
-	.pagesize = 16,
->>>>>>> e93ed120
+	.pagesize = 16,
 	.addr_offset_mask = 0x1,
 	.offset_len = 1,
 };
 
 static const struct i2c_eeprom_drv_data atmel24c08_data = {
 	.size = 1024,
-<<<<<<< HEAD
-	.pagewidth = 4,
-=======
-	.pagesize = 16,
->>>>>>> e93ed120
+	.pagesize = 16,
 	.addr_offset_mask = 0x3,
 	.offset_len = 1,
 };
 
 static const struct i2c_eeprom_drv_data atmel24c08a_data = {
 	.size = 1024,
-<<<<<<< HEAD
-	.pagewidth = 4,
-=======
-	.pagesize = 16,
->>>>>>> e93ed120
+	.pagesize = 16,
 	.addr_offset_mask = 0x3,
 	.offset_len = 1,
 };
 
 static const struct i2c_eeprom_drv_data atmel24c16a_data = {
 	.size = 2048,
-<<<<<<< HEAD
-	.pagewidth = 4,
-=======
-	.pagesize = 16,
->>>>>>> e93ed120
+	.pagesize = 16,
 	.addr_offset_mask = 0x7,
 	.offset_len = 1,
 };
 
 static const struct i2c_eeprom_drv_data atmel24mac402_data = {
 	.size = 256,
-<<<<<<< HEAD
-	.pagewidth = 4,
-	.addr_offset_mask = 0,
-	.offset_len = 1,
-=======
 	.pagesize = 16,
 	.addr_offset_mask = 0,
 	.offset_len = 1,
 	.start_offset = 0x80,
->>>>>>> e93ed120
 };
 
 static const struct i2c_eeprom_drv_data atmel24c32_data = {
 	.size = 4096,
-<<<<<<< HEAD
-	.pagewidth = 5,
-=======
 	.pagesize = 32,
->>>>>>> e93ed120
 	.addr_offset_mask = 0,
 	.offset_len = 2,
 };
 
 static const struct i2c_eeprom_drv_data atmel24c64_data = {
 	.size = 8192,
-<<<<<<< HEAD
-	.pagewidth = 5,
-=======
 	.pagesize = 32,
->>>>>>> e93ed120
 	.addr_offset_mask = 0,
 	.offset_len = 2,
 };
 
 static const struct i2c_eeprom_drv_data atmel24c128_data = {
 	.size = 16384,
-<<<<<<< HEAD
-	.pagewidth = 6,
-=======
 	.pagesize = 64,
->>>>>>> e93ed120
 	.addr_offset_mask = 0,
 	.offset_len = 2,
 };
 
 static const struct i2c_eeprom_drv_data atmel24c256_data = {
 	.size = 32768,
-<<<<<<< HEAD
-	.pagewidth = 6,
-=======
 	.pagesize = 64,
->>>>>>> e93ed120
 	.addr_offset_mask = 0,
 	.offset_len = 2,
 };
 
 static const struct i2c_eeprom_drv_data atmel24c512_data = {
 	.size = 65536,
-<<<<<<< HEAD
-	.pagewidth = 6,
-=======
 	.pagesize = 64,
->>>>>>> e93ed120
 	.addr_offset_mask = 0,
 	.offset_len = 2,
 };
@@ -398,21 +301,6 @@
 static int i2c_eeprom_partition_ofdata_to_platdata(struct udevice *dev)
 {
 	struct i2c_eeprom_partition *priv = dev_get_priv(dev);
-<<<<<<< HEAD
-	u32 offset, size;
-	int ret;
-
-	ret = dev_read_u32(dev, "offset", &offset);
-	if (ret)
-		return ret;
-
-	ret = dev_read_u32(dev, "size", &size);
-	if (ret)
-		return ret;
-
-	priv->offset = offset;
-	priv->size = size;
-=======
 	u32 reg[2];
 	int ret;
 
@@ -427,7 +315,6 @@
 	priv->size = reg[1];
 
 	debug("%s: base %x, size %x\n", __func__, priv->offset, priv->size);
->>>>>>> e93ed120
 
 	return 0;
 }
