/*
 * SPI flash internal definitions
 *
 * Copyright (C) 2008 Atmel Corporation
 * Copyright (C) 2013 Jagannadha Sutradharudu Teki, Xilinx Inc.
 *
 * SPDX-License-Identifier:	GPL-2.0+
 */

#ifndef _SF_INTERNAL_H_
#define _SF_INTERNAL_H_

#include <linux/types.h>
#include <linux/compiler.h>

/* Dual SPI flash memories - see SPI_COMM_DUAL_... */
enum spi_dual_flash {
	SF_SINGLE_FLASH	= 0,
	SF_DUAL_STACKED_FLASH	= 1 << 0,
	SF_DUAL_PARALLEL_FLASH	= 1 << 1,
};

/* Enum list - Full read commands */
enum spi_read_cmds {
	ARRAY_SLOW		= 1 << 0,
	ARRAY_FAST		= 1 << 1,
	DUAL_OUTPUT_FAST	= 1 << 2,
	DUAL_IO_FAST		= 1 << 3,
	QUAD_OUTPUT_FAST	= 1 << 4,
	QUAD_IO_FAST		= 1 << 5,
};

/* Normal - Extended - Full command set */
#define RD_NORM		(ARRAY_SLOW | ARRAY_FAST)
#define RD_EXTN		(RD_NORM | DUAL_OUTPUT_FAST | DUAL_IO_FAST)
#define RD_FULL		(RD_EXTN | QUAD_OUTPUT_FAST | QUAD_IO_FAST)

/* sf param flags */
enum {
#ifdef CONFIG_SPI_FLASH_USE_4K_SECTORS
	SECT_4K		= 1 << 0,
#else
	SECT_4K		= 0 << 0,
#endif
	SECT_32K	= 1 << 1,
	E_FSR		= 1 << 2,
<<<<<<< HEAD
	SST_BP		= 1 << 3,
	SST_WP		= 1 << 4,
	WR_QPP		= 1 << 5,
	SST_LOCKBP	= 1 << 6,
=======
	SST_WR		= 1 << 3,
	WR_QPP		= 1 << 4,
>>>>>>> fa85e826
};

enum spi_nor_option_flags {
	SNOR_F_SST_WR		= (1 << 0),
	SNOR_F_USE_FSR		= (1 << 1),
};

#define SPI_FLASH_3B_ADDR_LEN		3
#define SPI_FLASH_CMD_LEN		(1 + SPI_FLASH_3B_ADDR_LEN)
#define SPI_FLASH_16MB_BOUN		0x1000000

/* CFI Manufacture ID's */
#define SPI_FLASH_CFI_MFR_SPANSION	0x01
#define SPI_FLASH_CFI_MFR_STMICRO	0x20
#define SPI_FLASH_CFI_MFR_MACRONIX	0xc2
#define SPI_FLASH_CFI_MFR_SST		0xbf
#define SPI_FLASH_CFI_MFR_WINBOND	0xef
<<<<<<< HEAD
#define SPI_FLASH_CFI_MFR_ISSI		0x9d

#define SPI_FLASH_SPANSION_S25FS_FMLY	0x81
=======
#define SPI_FLASH_CFI_MFR_ATMEL		0x1f
>>>>>>> fa85e826

/* Erase commands */
#define CMD_ERASE_4K			0x20
#define CMD_ERASE_32K			0x52
#define CMD_ERASE_CHIP			0xc7
#define CMD_ERASE_64K			0xd8

/* Write commands */
#define CMD_WRITE_STATUS		0x01
#define CMD_PAGE_PROGRAM		0x02
#define CMD_WRITE_DISABLE		0x04
#define CMD_READ_STATUS			0x05
#define CMD_QUAD_PAGE_PROGRAM		0x32
#define CMD_READ_STATUS1		0x35
#define CMD_WRITE_ENABLE		0x06
#define CMD_READ_CONFIG			0x35
#define CMD_FLAG_STATUS			0x70
/* Used for Micron, Macronix and Winbond flashes */
#define CMD_ENTER_4B_ADDR		0xB7
#define CMD_EXIT_4B_ADDR		0xE9

/* Read commands */
#define CMD_READ_ARRAY_SLOW		0x03
#define CMD_READ_ARRAY_FAST		0x0b
#define CMD_READ_DUAL_OUTPUT_FAST	0x3b
#define CMD_READ_DUAL_IO_FAST		0xbb
#define CMD_READ_QUAD_OUTPUT_FAST	0x6b
#define CMD_READ_QUAD_IO_FAST		0xeb
#define CMD_READ_ID			0x9f

/* Bank addr access commands */
#ifdef CONFIG_SPI_FLASH_BAR
# define CMD_BANKADDR_BRWR		0x17
# define CMD_BANKADDR_BRRD		0x16
# define CMD_EXTNADDR_WREAR		0xC5
# define CMD_EXTNADDR_RDEAR		0xC8
#endif

/* Common status */
#define STATUS_WIP			(1 << 0)
#define STATUS_QEB_WINSPAN		(1 << 1)
#define STATUS_QEB_MXIC		(1 << 6)
#define STATUS_PEC			(1 << 7)
#define SR_BP0				BIT(2)  /* Block protect 0 */
#define SR_BP1				BIT(3)  /* Block protect 1 */
#define SR_BP2				BIT(4)  /* Block protect 2 */

/* Flash timeout values */
#define SPI_FLASH_PROG_TIMEOUT		(2 * CONFIG_SYS_HZ)
#define SPI_FLASH_PAGE_ERASE_TIMEOUT	(5 * CONFIG_SYS_HZ)
#define SPI_FLASH_SECTOR_ERASE_TIMEOUT	(10 * CONFIG_SYS_HZ)

/* SST specific */
#ifdef CONFIG_SPI_FLASH_SST
# define CMD_SST_BP		0x02    /* Byte Program */
# define CMD_SST_AAI_WP		0xAD	/* Auto Address Incr Word Program */
# define CMD_BLOCK_PROTECT_UNLOCK	0x98

int sst_write_wp(struct spi_flash *flash, u32 offset, size_t len,
		const void *buf);
int sst_write_bp(struct spi_flash *flash, u32 offset, size_t len,
		const void *buf);
#endif

/**
 * struct spi_flash_params - SPI/QSPI flash device params structure
 *
 * @name:		Device name ([MANUFLETTER][DEVTYPE][DENSITY][EXTRAINFO])
 * @jedec:		Device jedec ID (0x[1byte_manuf_id][2byte_dev_id])
 * @ext_jedec:		Device ext_jedec ID
 * @sector_size:	Isn't necessarily a sector size from vendor,
 *			the size listed here is what works with CMD_ERASE_64K
 * @nr_sectors:		No.of sectors on this device
 * @e_rd_cmd:		Enum list for read commands
 * @flags:		Important param, for flash specific behaviour
 */
struct spi_flash_params {
	const char *name;
	u32 jedec;
	u16 ext_jedec;
	u32 sector_size;
	u32 nr_sectors;
	u8 e_rd_cmd;
	u16 flags;
};

extern const struct spi_flash_params spi_flash_params_table[];

/* Send a single-byte command to the device and read the response */
int spi_flash_cmd(struct spi_slave *spi, u8 cmd, void *response, size_t len);

/*
 * Send a multi-byte command to the device and read the response. Used
 * for flash array reads, etc.
 */
int spi_flash_cmd_read(struct spi_slave *spi, const u8 *cmd,
		size_t cmd_len, void *data, size_t data_len);

/*
 * Send a multi-byte command to the device followed by (optional)
 * data. Used for programming the flash array, etc.
 */
int spi_flash_cmd_write(struct spi_slave *spi, const u8 *cmd, size_t cmd_len,
		const void *data, size_t data_len);


/* Flash erase(sectors) operation, support all possible erase commands */
int spi_flash_cmd_erase_ops(struct spi_flash *flash, u32 offset, size_t len);

/* Lock stmicro spi flash region */
int stm_lock(struct spi_flash *flash, u32 ofs, size_t len);

/* Unlock stmicro spi flash region */
int stm_unlock(struct spi_flash *flash, u32 ofs, size_t len);

/* Check if a stmicro spi flash region is completely locked */
int stm_is_locked(struct spi_flash *flash, u32 ofs, size_t len);

/* Enable writing on the SPI flash */
static inline int spi_flash_cmd_write_enable(struct spi_flash *flash)
{
	return spi_flash_cmd(flash->spi, CMD_WRITE_ENABLE, NULL, 0);
}

/* Disable writing on the SPI flash */
static inline int spi_flash_cmd_write_disable(struct spi_flash *flash)
{
	return spi_flash_cmd(flash->spi, CMD_WRITE_DISABLE, NULL, 0);
}

int spi_flash_cmd_bp_unlock(struct spi_flash *flash);

/*
 * Used for spi_flash write operation
 * - SPI claim
 * - spi_flash_cmd_write_enable
 * - spi_flash_cmd_write
 * - spi_flash_cmd_wait_ready
 * - SPI release
 */
int spi_flash_write_common(struct spi_flash *flash, const u8 *cmd,
		size_t cmd_len, const void *buf, size_t buf_len);

/*
 * Flash write operation, support all possible write commands.
 * Write the requested data out breaking it up into multiple write
 * commands as needed per the write size.
 */
int spi_flash_cmd_write_ops(struct spi_flash *flash, u32 offset,
		size_t len, const void *buf);

/*
 * Same as spi_flash_cmd_read() except it also claims/releases the SPI
 * bus. Used as common part of the ->read() operation.
 */
int spi_flash_read_common(struct spi_flash *flash, const u8 *cmd,
		size_t cmd_len, void *data, size_t data_len);

/* Flash read operation, support all possible read commands */
int spi_flash_cmd_read_ops(struct spi_flash *flash, u32 offset,
		size_t len, void *data);

int spi_flash_cmd_4B_addr_switch(struct spi_flash *flash,
		int enable, u8 idcode0);

#ifdef CONFIG_SPI_FLASH_MTD
int spi_flash_mtd_register(struct spi_flash *flash);
void spi_flash_mtd_unregister(void);
#endif

/**
 * spi_flash_scan - scan the SPI FLASH
 * @flash:	the spi flash structure
 *
 * The drivers can use this fuction to scan the SPI FLASH.
 * In the scanning, it will try to get all the necessary information to
 * fill the spi_flash{}.
 *
 * Return: 0 for success, others for failure.
 */
int spi_flash_scan(struct spi_flash *flash);

#endif /* _SF_INTERNAL_H_ */<|MERGE_RESOLUTION|>--- conflicted
+++ resolved
@@ -44,16 +44,13 @@
 #endif
 	SECT_32K	= 1 << 1,
 	E_FSR		= 1 << 2,
-<<<<<<< HEAD
-	SST_BP		= 1 << 3,
-	SST_WP		= 1 << 4,
-	WR_QPP		= 1 << 5,
+	SST_WP		= 1 << 3,
+	WR_QPP		= 1 << 4,
+	SST_BP		= 1 << 5,
 	SST_LOCKBP	= 1 << 6,
-=======
-	SST_WR		= 1 << 3,
-	WR_QPP		= 1 << 4,
->>>>>>> fa85e826
-};
+};
+
+#define SST_WR		(SST_BP | SST_WP)
 
 enum spi_nor_option_flags {
 	SNOR_F_SST_WR		= (1 << 0),
@@ -70,13 +67,10 @@
 #define SPI_FLASH_CFI_MFR_MACRONIX	0xc2
 #define SPI_FLASH_CFI_MFR_SST		0xbf
 #define SPI_FLASH_CFI_MFR_WINBOND	0xef
-<<<<<<< HEAD
+#define SPI_FLASH_CFI_MFR_ATMEL		0x1f
 #define SPI_FLASH_CFI_MFR_ISSI		0x9d
 
 #define SPI_FLASH_SPANSION_S25FS_FMLY	0x81
-=======
-#define SPI_FLASH_CFI_MFR_ATMEL		0x1f
->>>>>>> fa85e826
 
 /* Erase commands */
 #define CMD_ERASE_4K			0x20
