--- conflicted
+++ resolved
@@ -118,22 +118,8 @@
 {
 	u8 bank_sel;
 	int ret;
-	int is_dual = flash->spi->is_dual;
-
-<<<<<<< HEAD
-	if (is_dual == MODE_DUAL_STACKED) {
-		if (offset >= (flash->size / 2))
-			flash->spi->u_page = 1;
-		else
-			flash->spi->u_page = 0;
-	}
-	bank_sel = offset / SPI_FLASH_16MB_BOUN;
-=======
+
 	bank_sel = offset / (SPI_FLASH_16MB_BOUN << flash->shift);
->>>>>>> b44bd2c7
-
-	if ((is_dual == MODE_DUAL_STACKED) && (flash->spi->u_page == 1))
-		bank_sel -= ((flash->size / 2) / SPI_FLASH_16MB_BOUN);
 
 	ret = spi_flash_cmd_bankaddr_write(flash, bank_sel);
 	if (ret) {
@@ -261,13 +247,8 @@
 int spi_flash_cmd_erase_ops(struct spi_flash *flash, u32 offset, size_t len)
 {
 	u32 erase_size, erase_addr;
-<<<<<<< HEAD
-	u8 cmd[4];
-=======
 	u8 cmd[SPI_FLASH_CMD_LEN];
->>>>>>> b44bd2c7
 	int ret = -1;
-	int is_dual = flash->spi->is_dual;
 
 	erase_size = flash->erase_size;
 	if (offset % erase_size || len % erase_size) {
@@ -278,17 +259,11 @@
 	cmd[0] = flash->erase_cmd;
 	while (len) {
 		erase_addr = offset;
-<<<<<<< HEAD
-		if (is_dual == MODE_DUAL_PARALLEL)
-			erase_addr /= 2;
-
-=======
 
 #ifdef CONFIG_SF_DUAL_FLASH
 		if (flash->dual_flash > SF_SINGLE_FLASH)
 			spi_flash_dual_flash(flash, &erase_addr);
 #endif
->>>>>>> b44bd2c7
 #ifdef CONFIG_SPI_FLASH_BAR
 		ret = spi_flash_bank(flash, erase_addr);
 		if (ret < 0)
@@ -315,32 +290,22 @@
 int spi_flash_cmd_write_ops(struct spi_flash *flash, u32 offset,
 		size_t len, const void *buf)
 {
-<<<<<<< HEAD
-	unsigned long byte_addr, page_size, write_addr;
-=======
 	unsigned long byte_addr, page_size;
 	u32 write_addr;
->>>>>>> b44bd2c7
 	size_t chunk_len, actual;
 	u8 cmd[SPI_FLASH_CMD_LEN];
 	int ret = -1;
-	int is_dual = flash->spi->is_dual;
 
 	page_size = flash->page_size;
 
 	cmd[0] = flash->write_cmd;
 	for (actual = 0; actual < len; actual += chunk_len) {
 		write_addr = offset;
-<<<<<<< HEAD
-		if (is_dual == MODE_DUAL_PARALLEL)
-			write_addr /= 2;
-=======
 
 #ifdef CONFIG_SF_DUAL_FLASH
 		if (flash->dual_flash > SF_SINGLE_FLASH)
 			spi_flash_dual_flash(flash, &write_addr);
 #endif
->>>>>>> b44bd2c7
 #ifdef CONFIG_SPI_FLASH_BAR
 		ret = spi_flash_bank(flash, write_addr);
 		if (ret < 0)
@@ -396,31 +361,13 @@
 int spi_flash_cmd_read_ops(struct spi_flash *flash, u32 offset,
 		size_t len, void *data)
 {
-<<<<<<< HEAD
-	u8 cmd[5], bank_sel = 0;
-	u32 remain_len, read_len, read_addr, bank_boun;
-=======
 	u8 *cmd, cmdsz;
 	u32 remain_len, read_len, read_addr;
 	int bank_sel = 0;
->>>>>>> b44bd2c7
 	int ret = -1;
-	int is_dual = flash->spi->is_dual;
 
 	/* Handle memory-mapped SPI */
 	if (flash->memory_map) {
-<<<<<<< HEAD
-		memcpy(data, flash->memory_map + offset, len);
-		return 0;
-	}
-
-	bank_boun = SPI_FLASH_16MB_BOUN;
-	if (is_dual == MODE_DUAL_PARALLEL)
-		bank_boun = SPI_FLASH_16MB_BOUN << 1;
-
-	cmd[0] = flash->read_cmd;
-	cmd[4] = 0x00;
-=======
 		ret = spi_claim_bus(flash->spi);
 		if (ret) {
 			debug("SF: unable to claim SPI bus\n");
@@ -436,26 +383,10 @@
 	cmdsz = SPI_FLASH_CMD_LEN + flash->dummy_byte;
 	cmd = malloc(cmdsz);
 	memset(cmd, 0, cmdsz);
->>>>>>> b44bd2c7
 
 	cmd[0] = flash->read_cmd;
 	while (len) {
 		read_addr = offset;
-<<<<<<< HEAD
-		if (is_dual == MODE_DUAL_PARALLEL)
-			read_addr /= 2;
-		if (is_dual == MODE_DUAL_STACKED) {
-			if (read_addr >= (flash->size / 2))
-				flash->spi->u_page = 1;
-			else
-				flash->spi->u_page = 0;
-		}
-#ifdef CONFIG_SPI_FLASH_BAR
-		bank_sel = read_addr / SPI_FLASH_16MB_BOUN;
-		if ((is_dual == MODE_DUAL_STACKED) && (flash->spi->u_page == 1))
-			bank_sel -= ((flash->size / 2) / bank_boun);
-=======
->>>>>>> b44bd2c7
 
 #ifdef CONFIG_SF_DUAL_FLASH
 		if (flash->dual_flash > SF_SINGLE_FLASH)
@@ -465,17 +396,9 @@
 		bank_sel = spi_flash_bank(flash, read_addr);
 		if (bank_sel < 0)
 			return ret;
-<<<<<<< HEAD
-		}
-		if ((is_dual == MODE_DUAL_STACKED) && (flash->spi->u_page == 1))
-			bank_sel += ((flash->size / 2) / bank_boun);
-#endif
-		remain_len = (bank_boun * (bank_sel + 1)) - offset;
-=======
 #endif
 		remain_len = ((SPI_FLASH_16MB_BOUN << flash->shift) *
 				(bank_sel + 1)) - offset;
->>>>>>> b44bd2c7
 		if (len < remain_len)
 			read_len = len;
 		else
