/*
 * SPI Flash Core
 *
 * Copyright (C) 2015 Jagan Teki <jteki@openedev.com>
 * Copyright (C) 2013 Jagannadha Sutradharudu Teki, Xilinx Inc.
 * Copyright (C) 2010 Reinhard Meyer, EMK Elektronik
 * Copyright (C) 2008 Atmel Corporation
 *
 * SPDX-License-Identifier:	GPL-2.0+
 */

#include <common.h>
#include <errno.h>
#include <malloc.h>
#include <mapmem.h>
#include <spi.h>
#include <spi_flash.h>
#include <linux/log2.h>

#include "sf_internal.h"

DECLARE_GLOBAL_DATA_PTR;

static void spi_flash_addr(u32 addr, u8 *cmd, u8 four_byte)
{
	/* cmd[0] is actual command */
	if (four_byte) {
		cmd[1] = addr >> 24;
		cmd[2] = addr >> 16;
		cmd[3] = addr >> 8;
		cmd[4] = addr >> 0;
	} else {
		cmd[1] = addr >> 16;
		cmd[2] = addr >> 8;
		cmd[3] = addr >> 0;
	}
}

/* Read commands array */
static u8 spi_read_cmds_array[] = {
	CMD_READ_ARRAY_SLOW,
	CMD_READ_ARRAY_FAST,
	CMD_READ_DUAL_OUTPUT_FAST,
	CMD_READ_DUAL_IO_FAST,
	CMD_READ_QUAD_OUTPUT_FAST,
	CMD_READ_QUAD_IO_FAST,
};

static int read_sr(struct spi_flash *flash, u8 *rs)
{
	int ret;
	u8 cmd;

	cmd = CMD_READ_STATUS;
	ret = spi_flash_read_common(flash, &cmd, 1, rs, 1);
	if (ret < 0) {
		debug("SF: fail to read status register\n");
		return ret;
	}

	return 0;
}

static int read_fsr(struct spi_flash *flash, u8 *fsr)
{
	int ret;
	const u8 cmd = CMD_FLAG_STATUS;

	ret = spi_flash_read_common(flash, &cmd, 1, fsr, 1);
	if (ret < 0) {
		debug("SF: fail to read flag status register\n");
		return ret;
	}

	return 0;
}

static int write_sr(struct spi_flash *flash, u8 ws)
{
	u8 cmd;
	int ret;

	cmd = CMD_WRITE_STATUS;
	ret = spi_flash_write_common(flash, &cmd, 1, &ws, 1);
	if (ret < 0) {
		debug("SF: fail to write status register\n");
		return ret;
	}

	return 0;
}

#if defined(CONFIG_SPI_FLASH_SPANSION) || defined(CONFIG_SPI_FLASH_WINBOND)
static int read_cr(struct spi_flash *flash, u8 *rc)
{
	int ret;
	u8 cmd;

	cmd = CMD_READ_CONFIG;
	ret = spi_flash_read_common(flash, &cmd, 1, rc, 1);
	if (ret < 0) {
		debug("SF: fail to read config register\n");
		return ret;
	}

	return 0;
}

static int write_cr(struct spi_flash *flash, u8 wc)
{
	u8 data[2];
#ifdef CONFIG_SPI_GENERIC
	u8 dataup[2];
#endif
	u8 cmd;
	int ret;

#ifdef CONFIG_SPI_GENERIC
	if (flash->dual_flash & SF_DUAL_PARALLEL_FLASH)
		flash->spi->flags |= SPI_XFER_LOWER;
#endif
	ret = read_sr(flash, &data[0]);
	if (ret < 0)
		return ret;

#ifdef CONFIG_SPI_GENERIC
	if (flash->dual_flash & SF_DUAL_PARALLEL_FLASH) {
		flash->spi->flags |= SPI_XFER_UPPER;
		ret = read_sr(flash, &dataup[0]);
		if (ret < 0)
			return ret;
	}
#endif

#ifdef CONFIG_SPI_GENERIC
	if (flash->dual_flash & SF_DUAL_PARALLEL_FLASH)
		flash->spi->flags |= SPI_XFER_LOWER;
#endif

	cmd = CMD_WRITE_STATUS;
	data[1] = wc;
	ret = spi_flash_write_common(flash, &cmd, 1, &data, 2);
	if (ret) {
		debug("SF: fail to write config register\n");
		return ret;
	}

<<<<<<< HEAD
#ifdef CONFIG_SPI_GENERIC
	if (flash->dual_flash & SF_DUAL_PARALLEL_FLASH) {
		flash->spi->flags |= SPI_XFER_UPPER;
		dataup[1] = wc;
		ret = spi_flash_write_common(flash, &cmd, 1, &dataup, 2);
		if (ret) {
			debug("SF: fail to write config register\n");
			return ret;
		}
	}
#endif

=======
>>>>>>> a705ebc8
	return 0;
}
#endif

#ifdef CONFIG_SPI_FLASH_BAR
static int write_bar(struct spi_flash *flash, u32 offset)
{
	u8 cmd, bank_sel, upage_curr;
	int ret;

	bank_sel = offset / (SPI_FLASH_16MB_BOUN << flash->shift);

	upage_curr = flash->spi->flags & SPI_XFER_U_PAGE;

	if (flash->dual_flash != SF_DUAL_STACKED_FLASH) {
		if (flash->bank_curr == bank_sel) {
			debug("SF: not require to enable bank%d\n", bank_sel);
			goto bar_end;
		}
	} else if (flash->upage_prev == upage_curr) {
		if (flash->bank_curr == bank_sel) {
			debug("SF: not require to enable bank%d\n", bank_sel);
			goto bar_end;
		}
	} else {
		flash->upage_prev = upage_curr;
	}

	cmd = flash->bank_write_cmd;
	ret = spi_flash_write_common(flash, &cmd, 1, &bank_sel, 1);
	if (ret < 0) {
		debug("SF: fail to write bank register\n");
		return ret;
	}

bar_end:
	flash->bank_curr = bank_sel;
	return flash->bank_curr;
}

static int read_bar(struct spi_flash *flash, const struct spi_flash_info *info)
{
	u8 curr_bank = 0;
#ifdef CONFIG_SPI_GENERIC
	u8 curr_bank_up = 0;
#endif
	int ret;

	if (flash->size <= SPI_FLASH_16MB_BOUN)
		goto bank_end;

	switch (JEDEC_MFR(info)) {
	case SPI_FLASH_CFI_MFR_SPANSION:
		flash->bank_read_cmd = CMD_BANKADDR_BRRD;
		flash->bank_write_cmd = CMD_BANKADDR_BRWR;
		break;
	default:
		flash->bank_read_cmd = CMD_EXTNADDR_RDEAR;
		flash->bank_write_cmd = CMD_EXTNADDR_WREAR;
	}

#ifdef CONFIG_SPI_GENERIC
	if (flash->dual_flash == SF_DUAL_PARALLEL_FLASH) {
		flash->spi->flags |= SPI_XFER_LOWER;
		ret = spi_flash_read_common(flash, &flash->bank_read_cmd, 1,
					    &curr_bank, 1);
		if (ret)
			return ret;

		flash->spi->flags |= SPI_XFER_UPPER;
		ret = spi_flash_read_common(flash, &flash->bank_read_cmd, 1,
					    &curr_bank_up, 1);
		if (ret)
			return ret;
		if (curr_bank != curr_bank_up) {
			printf("Incorrect Bank selections Dual parallel\n");
			return -EINVAL;
		}
	} else {
#endif
		ret = spi_flash_read_common(flash, &flash->bank_read_cmd, 1,
					    &curr_bank, 1);
		if (ret) {
			debug("SF: fail to read bank addr register\n");
			return ret;
		}
#ifdef CONFIG_SPI_GENERIC
	}
#endif

bank_end:
	flash->bank_curr = curr_bank;
	return 0;
}
#endif

#ifdef CONFIG_SF_DUAL_FLASH
static void spi_flash_dual(struct spi_flash *flash, u32 *addr)
{
	switch (flash->dual_flash) {
	case SF_DUAL_STACKED_FLASH:
		if (*addr >= (flash->size >> 1)) {
			*addr -= flash->size >> 1;
<<<<<<< HEAD
			flash->spi->flags |= SPI_XFER_U_PAGE;
		} else {
			flash->spi->flags &= ~SPI_XFER_U_PAGE;
=======
			flash->flags |= SNOR_F_USE_UPAGE;
		} else {
			flash->flags &= ~SNOR_F_USE_UPAGE;
>>>>>>> a705ebc8
		}
		break;
	case SF_DUAL_PARALLEL_FLASH:
		*addr >>= flash->shift;
		break;
	default:
		debug("SF: Unsupported dual_flash=%d\n", flash->dual_flash);
		break;
	}
}
#endif

static int spi_flash_sr_ready(struct spi_flash *flash)
{
	u8 sr;
	int ret;
#ifdef CONFIG_SPI_GENERIC
	u8 sr_up;
#endif

#ifdef CONFIG_SPI_GENERIC
	if (flash->dual_flash == SF_DUAL_PARALLEL_FLASH) {
		flash->spi->flags |= SPI_XFER_LOWER;
		ret = read_sr(flash, &sr);
		if (ret < 0)
			return ret;

		flash->spi->flags |= SPI_XFER_UPPER;
		ret = read_sr(flash, &sr_up);
		if (ret < 0)
			return ret;

		sr = (!(sr & STATUS_WIP) && !(sr_up & STATUS_WIP));
		return sr;
	} else {
#endif
		ret = read_sr(flash, &sr);
		if (ret < 0)
			return ret;
		return !(sr & STATUS_WIP);
#ifdef CONFIG_SPI_GENERIC
	}
#endif
}

static int spi_flash_fsr_ready(struct spi_flash *flash)
{
	u8 fsr;
	int ret;
#ifdef CONFIG_SPI_GENERIC
	u8 fsr_up;
#endif

#ifdef CONFIG_SPI_GENERIC
	if (flash->dual_flash == SF_DUAL_PARALLEL_FLASH) {
		flash->spi->flags |= SPI_XFER_LOWER;
		ret = read_fsr(flash, &fsr);
		if (ret < 0)
			return ret;

		flash->spi->flags |= SPI_XFER_UPPER;
		ret = read_fsr(flash, &fsr_up);
		if (ret < 0)
			return ret;

		fsr = ((fsr & STATUS_PEC) && (fsr_up & STATUS_PEC));
		return fsr;
	} else {
#endif
	ret = read_fsr(flash, &fsr);
	if (ret < 0)
		return ret;
	return fsr & STATUS_PEC;
#ifdef CONFIG_SPI_GENERIC
	}
#endif
}

static int spi_flash_ready(struct spi_flash *flash)
{
	int sr, fsr;

	sr = spi_flash_sr_ready(flash);
	if (sr < 0)
		return sr;

	fsr = 1;
	if (flash->flags & SNOR_F_USE_FSR) {
		fsr = spi_flash_fsr_ready(flash);
		if (fsr < 0)
			return fsr;
	}

	return sr && fsr;
}

static int spi_flash_wait_till_ready(struct spi_flash *flash,
				     unsigned long timeout)
{
	unsigned long timebase;
	int ret;

	timebase = get_timer(0);

	while (get_timer(timebase) < timeout) {
		ret = spi_flash_ready(flash);
		if (ret < 0)
			return ret;
		if (ret)
			return 0;
	}

	printf("SF: Timeout!\n");

	return -ETIMEDOUT;
}

int spi_flash_write_common(struct spi_flash *flash, const u8 *cmd,
		size_t cmd_len, const void *buf, size_t buf_len)
{
	struct spi_slave *spi = flash->spi;
	unsigned long timeout = SPI_FLASH_PROG_TIMEOUT;
	int ret;

	if (buf == NULL)
		timeout = SPI_FLASH_PAGE_ERASE_TIMEOUT;

	ret = spi_claim_bus(flash->spi);
	if (ret) {
		debug("SF: unable to claim SPI bus\n");
		return ret;
	}

	ret = spi_flash_cmd_write_enable(flash);
	if (ret < 0) {
		debug("SF: enabling write failed\n");
		return ret;
	}

	ret = spi_flash_cmd_write(spi, cmd, cmd_len, buf, buf_len);
	if (ret < 0) {
		debug("SF: write cmd failed\n");
		return ret;
	}

	ret = spi_flash_wait_till_ready(flash, timeout);
	if (ret < 0) {
		debug("SF: write %s timed out\n",
		      timeout == SPI_FLASH_PROG_TIMEOUT ?
			"program" : "page erase");
		return ret;
	}

	spi_release_bus(spi);

	return ret;
}

int spi_flash_cmd_erase_ops(struct spi_flash *flash, u32 offset, size_t len)
{
	u32 erase_size, erase_addr, bank_addr;
	u8 cmd[SPI_FLASH_CMD_LEN + 1];
	int ret = -1;
	u32 cmdlen;

	erase_size = flash->erase_size;
	if (offset % erase_size || len % erase_size) {
		debug("SF: Erase offset/length not multiple of erase size\n");
		return -1;
	}

	if (flash->flash_is_locked) {
		if (flash->flash_is_locked(flash, offset, len) > 0) {
			printf("offset 0x%x is protected and cannot be erased\n",
			       offset);
			return -EINVAL;
		}
	}

	cmd[0] = flash->erase_cmd;
	while (len) {
		erase_addr = offset;
		bank_addr = offset;

#ifdef CONFIG_SF_DUAL_FLASH
		if (flash->dual_flash > SF_SINGLE_FLASH)
			spi_flash_dual(flash, &erase_addr);
		if (flash->dual_flash == SF_DUAL_STACKED_FLASH)
			bank_addr = erase_addr;
#endif

		if (flash->spi->bytemode != SPI_4BYTE_MODE) {
#ifdef CONFIG_SPI_FLASH_BAR
<<<<<<< HEAD
			ret = spi_flash_write_bar(flash, bank_addr);
			if (ret < 0)
				return ret;
=======
		ret = write_bar(flash, erase_addr);
		if (ret < 0)
			return ret;
>>>>>>> a705ebc8
#endif
			spi_flash_addr(erase_addr, cmd, 0);
			cmdlen = SPI_FLASH_CMD_LEN;
		} else {
			spi_flash_addr(erase_addr, cmd, 1);
			cmdlen = SPI_FLASH_CMD_LEN + 1;
		}

		debug("SF: erase %2x %2x %2x %2x (%x)\n", cmd[0], cmd[1],
		      cmd[2], cmd[3], erase_addr);

#ifdef CONFIG_SPI_GENERIC
		if (flash->dual_flash == SF_DUAL_PARALLEL_FLASH)
			flash->spi->flags |= SPI_XFER_STRIPE;
#endif
		ret = spi_flash_write_common(flash, cmd, cmdlen, NULL, 0);
		if (ret < 0) {
			debug("SF: erase failed\n");
			break;
		}

		offset += erase_size;
		len -= erase_size;
	}

	return ret;
}

int spi_flash_cmd_write_ops(struct spi_flash *flash, u32 offset,
		size_t len, const void *buf)
{
	unsigned long byte_addr, page_size;
	u32 write_addr, bank_addr;
	size_t chunk_len, actual;
	u8 cmd[SPI_FLASH_CMD_LEN + 1];
	u32 cmdlen;
	int ret = -1;

	page_size = flash->page_size;

	if (flash->flash_is_locked) {
		if (flash->flash_is_locked(flash, offset, len) > 0) {
			printf("offset 0x%x is protected and cannot be written\n",
			       offset);
			return -EINVAL;
		}
	}

	cmd[0] = flash->write_cmd;
	for (actual = 0; actual < len; actual += chunk_len) {
		write_addr = offset;
		bank_addr = offset;

#ifdef CONFIG_SF_DUAL_FLASH
		if (flash->dual_flash > SF_SINGLE_FLASH)
			spi_flash_dual(flash, &write_addr);
		if (flash->dual_flash == SF_DUAL_STACKED_FLASH)
			bank_addr = write_addr;
#endif

		if (flash->spi->bytemode != SPI_4BYTE_MODE) {
#ifdef CONFIG_SPI_FLASH_BAR
<<<<<<< HEAD
			ret = spi_flash_write_bar(flash, bank_addr);
			if (ret < 0)
				return ret;
=======
		ret = write_bar(flash, write_addr);
		if (ret < 0)
			return ret;
>>>>>>> a705ebc8
#endif
		}

		byte_addr = offset % page_size;
		chunk_len = min(len - actual, (size_t)(page_size - byte_addr));

		if (flash->spi->max_write_size)
			chunk_len = min(chunk_len,
					(size_t)flash->spi->max_write_size);

		if (flash->spi->bytemode == SPI_4BYTE_MODE) {
			spi_flash_addr(write_addr, cmd, 1);
			cmdlen = SPI_FLASH_CMD_LEN + 1;
		} else {
			spi_flash_addr(write_addr, cmd, 0);
			cmdlen = SPI_FLASH_CMD_LEN;
		}

		debug("SF: 0x%p => cmd = { 0x%02x 0x%02x%02x%02x } chunk_len = %zu\n",
		      buf + actual, cmd[0], cmd[1], cmd[2], cmd[3], chunk_len);

#ifdef CONFIG_SPI_GENERIC
		if (flash->dual_flash == SF_DUAL_PARALLEL_FLASH)
			flash->spi->flags |= SPI_XFER_STRIPE;
#endif
		ret = spi_flash_write_common(flash, cmd, cmdlen,
					buf + actual, chunk_len);
		if (ret < 0) {
			debug("SF: write failed\n");
			break;
		}

		offset += chunk_len;
	}

	return ret;
}

int spi_flash_read_common(struct spi_flash *flash, const u8 *cmd,
		size_t cmd_len, void *data, size_t data_len)
{
	struct spi_slave *spi = flash->spi;
	int ret;

	ret = spi_claim_bus(flash->spi);
	if (ret) {
		debug("SF: unable to claim SPI bus\n");
		return ret;
	}

	ret = spi_flash_cmd_read(spi, cmd, cmd_len, data, data_len);
	if (ret < 0) {
		debug("SF: read cmd failed\n");
		return ret;
	}

	spi_release_bus(spi);

	return ret;
}

void __weak spi_flash_copy_mmap(void *data, void *offset, size_t len)
{
	memcpy(data, offset, len);
}

int spi_flash_cmd_read_ops(struct spi_flash *flash, u32 offset,
		size_t len, void *data)
{
	u8 *cmd, cmdsz;
	u32 remain_len, read_len, read_addr, bank_addr;
	int bank_sel = 0;
	int ret = -1;

	/* Handle memory-mapped SPI */
	if (flash->memory_map) {
		ret = spi_claim_bus(flash->spi);
		if (ret) {
			debug("SF: unable to claim SPI bus\n");
			return ret;
		}
		spi_xfer(flash->spi, 0, NULL, NULL, SPI_XFER_MMAP);
		spi_flash_copy_mmap(data, flash->memory_map + offset, len);
		spi_xfer(flash->spi, 0, NULL, NULL, SPI_XFER_MMAP_END);
		spi_release_bus(flash->spi);
		return 0;
	}

	cmdsz = SPI_FLASH_CMD_LEN + flash->dummy_byte;

	if (flash->spi->bytemode == SPI_4BYTE_MODE)
		cmdsz += 1;

	cmd = calloc(1, cmdsz);
	if (!cmd) {
		debug("SF: Failed to allocate cmd\n");
		return -ENOMEM;
	}

	cmd[0] = flash->read_cmd;
	while (len) {
		read_addr = offset;
		bank_addr = offset;

#ifdef CONFIG_SF_DUAL_FLASH
		if (flash->dual_flash > SF_SINGLE_FLASH)
			spi_flash_dual(flash, &read_addr);
		if (flash->dual_flash == SF_DUAL_STACKED_FLASH)
			bank_addr = read_addr;
#endif

		if (flash->spi->bytemode != SPI_4BYTE_MODE) {
#ifdef CONFIG_SPI_FLASH_BAR
<<<<<<< HEAD
			bank_sel = spi_flash_write_bar(flash, bank_addr);
			if (bank_sel < 0)
				return ret;
			if ((flash->dual_flash == SF_DUAL_STACKED_FLASH) &&
			    (flash->spi->flags & SPI_XFER_U_PAGE))
				bank_sel += (flash->size >> 1)/
					     SPI_FLASH_16MB_BOUN;
=======
		ret = write_bar(flash, read_addr);
		if (ret < 0)
			return ret;
		bank_sel = flash->bank_curr;
>>>>>>> a705ebc8
#endif
			remain_len = ((SPI_FLASH_16MB_BOUN << flash->shift) *
					(bank_sel + 1)) - offset;
			if (len < remain_len)
				read_len = len;
			else
				read_len = remain_len;
		} else {
			if (len > (SPI_FLASH_16MB_BOUN << flash->shift))
				read_len = SPI_FLASH_16MB_BOUN << flash->shift;
			else
				read_len = len;
		}

		if (flash->spi->bytemode == SPI_4BYTE_MODE)
			spi_flash_addr(read_addr, cmd, 1);
		else
			spi_flash_addr(read_addr, cmd, 0);

		debug("%s: Byte Mode:0x%x\n", __func__, flash->spi->bytemode);
#ifdef CONFIG_SPI_GENERIC
		if (flash->dual_flash == SF_DUAL_PARALLEL_FLASH)
			flash->spi->flags |= SPI_XFER_STRIPE;
#endif
		ret = spi_flash_read_common(flash, cmd, cmdsz, data, read_len);
		if (ret < 0) {
			debug("SF: read failed\n");
			break;
		}

		offset += read_len;
		len -= read_len;
		data += read_len;
	}

	free(cmd);
	return ret;
}

#ifdef CONFIG_SPI_FLASH_SST
static int sst_byte_write(struct spi_flash *flash, u32 offset, const void *buf)
{
	int ret;
	u8 cmd[4] = {
		CMD_SST_BP,
		offset >> 16,
		offset >> 8,
		offset,
	};

	debug("BP[%02x]: 0x%p => cmd = { 0x%02x 0x%06x }\n",
	      spi_w8r8(flash->spi, CMD_READ_STATUS), buf, cmd[0], offset);

	ret = spi_flash_cmd_write_enable(flash);
	if (ret)
		return ret;

	ret = spi_flash_cmd_write(flash->spi, cmd, sizeof(cmd), buf, 1);
	if (ret)
		return ret;

	return spi_flash_wait_till_ready(flash, SPI_FLASH_PROG_TIMEOUT);
}

int sst_write_wp(struct spi_flash *flash, u32 offset, size_t len,
		const void *buf)
{
	size_t actual, cmd_len;
	int ret;
	u8 cmd[4];

	ret = spi_claim_bus(flash->spi);
	if (ret) {
		debug("SF: Unable to claim SPI bus\n");
		return ret;
	}

	/* If the data is not word aligned, write out leading single byte */
	actual = offset % 2;
	if (actual) {
		ret = sst_byte_write(flash, offset, buf);
		if (ret)
			goto done;
	}
	offset += actual;

	ret = spi_flash_cmd_write_enable(flash);
	if (ret)
		goto done;

	cmd_len = 4;
	cmd[0] = CMD_SST_AAI_WP;
	cmd[1] = offset >> 16;
	cmd[2] = offset >> 8;
	cmd[3] = offset;

	for (; actual < len - 1; actual += 2) {
		debug("WP[%02x]: 0x%p => cmd = { 0x%02x 0x%06x }\n",
		      spi_w8r8(flash->spi, CMD_READ_STATUS), buf + actual,
		      cmd[0], offset);

		ret = spi_flash_cmd_write(flash->spi, cmd, cmd_len,
					buf + actual, 2);
		if (ret) {
			debug("SF: sst word program failed\n");
			break;
		}

		ret = spi_flash_wait_till_ready(flash, SPI_FLASH_PROG_TIMEOUT);
		if (ret)
			break;

		cmd_len = 1;
		offset += 2;
	}

	if (!ret)
		ret = spi_flash_cmd_write_disable(flash);

	/* If there is a single trailing byte, write it out */
	if (!ret && actual != len)
		ret = sst_byte_write(flash, offset, buf + actual);

 done:
	debug("SF: sst: program %s %zu bytes @ 0x%zx\n",
	      ret ? "failure" : "success", len, offset - actual);

	spi_release_bus(flash->spi);
	return ret;
}

int sst_write_bp(struct spi_flash *flash, u32 offset, size_t len,
		const void *buf)
{
	size_t actual;
	int ret;

	ret = spi_claim_bus(flash->spi);
	if (ret) {
		debug("SF: Unable to claim SPI bus\n");
		return ret;
	}

	for (actual = 0; actual < len; actual++) {
		ret = sst_byte_write(flash, offset, buf + actual);
		if (ret) {
			debug("SF: sst byte program failed\n");
			break;
		}
		offset++;
	}

	if (!ret)
		ret = spi_flash_cmd_write_disable(flash);

	debug("SF: sst: program %s %zu bytes @ 0x%zx\n",
	      ret ? "failure" : "success", len, offset - actual);

	spi_release_bus(flash->spi);
	return ret;
}
#endif

#if defined(CONFIG_SPI_FLASH_STMICRO) || defined(CONFIG_SPI_FLASH_SST)
static void stm_get_locked_range(struct spi_flash *flash, u8 sr, loff_t *ofs,
				 u32 *len)
{
	u8 mask = SR_BP2 | SR_BP1 | SR_BP0;
	int shift = ffs(mask) - 1;
	int pow;

	if (!(sr & mask)) {
		/* No protection */
		*ofs = 0;
		*len = 0;
	} else {
		pow = ((sr & mask) ^ mask) >> shift;
		*len = flash->size >> pow;
		*ofs = flash->size - *len;
	}
}

/*
 * Return 1 if the entire region is locked, 0 otherwise
 */
static int stm_is_locked_sr(struct spi_flash *flash, u32 ofs, u32 len,
			    u8 sr)
{
	loff_t lock_offs;
	u32 lock_len;

	stm_get_locked_range(flash, sr, &lock_offs, &lock_len);

	return (ofs + len <= lock_offs + lock_len) && (ofs >= lock_offs);
}

/*
 * Check if a region of the flash is (completely) locked. See stm_lock() for
 * more info.
 *
 * Returns 1 if entire region is locked, 0 if any portion is unlocked, and
 * negative on errors.
 */
int stm_is_locked(struct spi_flash *flash, u32 ofs, size_t len)
{
	int status;
	u8 sr;
#ifdef CONFIG_SPI_GENERIC
	int status_up;
	u8 sr_up;
#endif

#ifdef CONFIG_SPI_GENERIC
	if (flash->dual_flash == SF_DUAL_PARALLEL_FLASH) {
		flash->spi->flags |= SPI_XFER_LOWER;
		status = read_sr(flash, &sr);
		if (status < 0)
			return 0;
		status = stm_is_locked_sr(flash, ofs, len, sr);

		flash->spi->flags |= SPI_XFER_UPPER;
		status_up = read_sr(flash, &sr_up);
		if (status_up < 0)
			return status_up;
		status_up = stm_is_locked_sr(flash, ofs, len, sr_up);
		status = status && status_up;

		return status;
	} else {
#endif
	status = read_sr(flash, &sr);
	if (status < 0)
		return status;

	return stm_is_locked_sr(flash, ofs, len, sr);
#ifdef CONFIG_SPI_GENERIC
	}
#endif
}

/*
 * Lock a region of the flash. Compatible with ST Micro and similar flash.
 * Supports only the block protection bits BP{0,1,2} in the status register
 * (SR). Does not support these features found in newer SR bitfields:
 *   - TB: top/bottom protect - only handle TB=0 (top protect)
 *   - SEC: sector/block protect - only handle SEC=0 (block protect)
 *   - CMP: complement protect - only support CMP=0 (range is not complemented)
 *
 * Sample table portion for 8MB flash (Winbond w25q64fw):
 *
 *   SEC  |  TB   |  BP2  |  BP1  |  BP0  |  Prot Length  | Protected Portion
 *  --------------------------------------------------------------------------
 *    X   |   X   |   0   |   0   |   0   |  NONE         | NONE
 *    0   |   0   |   0   |   0   |   1   |  128 KB       | Upper 1/64
 *    0   |   0   |   0   |   1   |   0   |  256 KB       | Upper 1/32
 *    0   |   0   |   0   |   1   |   1   |  512 KB       | Upper 1/16
 *    0   |   0   |   1   |   0   |   0   |  1 MB         | Upper 1/8
 *    0   |   0   |   1   |   0   |   1   |  2 MB         | Upper 1/4
 *    0   |   0   |   1   |   1   |   0   |  4 MB         | Upper 1/2
 *    X   |   X   |   1   |   1   |   1   |  8 MB         | ALL
 *
 * Returns negative on errors, 0 on success.
 */
int stm_lock(struct spi_flash *flash, u32 ofs, size_t len)
{
	u8 status_old, status_new;
	u8 mask = SR_BP2 | SR_BP1 | SR_BP0;
	u8 shift = ffs(mask) - 1, pow, val;
	int ret;

	ret = read_sr(flash, &status_old);
	if (ret < 0)
		return ret;

	/* SPI NOR always locks to the end */
	if (ofs + len != flash->size) {
		/* Does combined region extend to end? */
		if (!stm_is_locked_sr(flash, ofs + len, flash->size - ofs - len,
				      status_old))
			return -EINVAL;
		len = flash->size - ofs;
	}

	/*
	 * Need smallest pow such that:
	 *
	 *   1 / (2^pow) <= (len / size)
	 *
	 * so (assuming power-of-2 size) we do:
	 *
	 *   pow = ceil(log2(size / len)) = log2(size) - floor(log2(len))
	 */
	pow = ilog2(flash->size) - ilog2(len);
	val = mask - (pow << shift);
	if (val & ~mask)
		return -EINVAL;

	/* Don't "lock" with no region! */
	if (!(val & mask))
		return -EINVAL;

	status_new = (status_old & ~mask) | val;

	/* Only modify protection if it will not unlock other areas */
	if ((status_new & mask) <= (status_old & mask))
		return -EINVAL;

	write_sr(flash, status_new);

	return 0;
}

/*
 * Unlock a region of the flash. See stm_lock() for more info
 *
 * Returns negative on errors, 0 on success.
 */
int stm_unlock(struct spi_flash *flash, u32 ofs, size_t len)
{
	uint8_t status_old, status_new;
	u8 mask = SR_BP2 | SR_BP1 | SR_BP0;
	u8 shift = ffs(mask) - 1, pow, val;
	int ret;

	ret = read_sr(flash, &status_old);
	if (ret < 0)
		return ret;

	/* Cannot unlock; would unlock larger region than requested */
	if (stm_is_locked_sr(flash, ofs - flash->erase_size, flash->erase_size,
			     status_old))
		return -EINVAL;
	/*
	 * Need largest pow such that:
	 *
	 *   1 / (2^pow) >= (len / size)
	 *
	 * so (assuming power-of-2 size) we do:
	 *
	 *   pow = floor(log2(size / len)) = log2(size) - ceil(log2(len))
	 */
	pow = ilog2(flash->size) - order_base_2(flash->size - (ofs + len));
	if (ofs + len == flash->size) {
		val = 0; /* fully unlocked */
	} else {
		val = mask - (pow << shift);
		/* Some power-of-two sizes are not supported */
		if (val & ~mask)
			return -EINVAL;
	}

	status_new = (status_old & ~mask) | val;

	/* Only modify protection if it will not lock other areas */
	if ((status_new & mask) >= (status_old & mask))
		return -EINVAL;

	write_sr(flash, status_new);

	return 0;
}
#endif


#if defined(CONFIG_SPI_FLASH_MACRONIX) || defined(CONFIG_SPI_FLASH_ISSI)
static int spi_flash_set_qeb_mxic(struct spi_flash *flash)
{
	u8 qeb_status;
#ifdef CONFIG_SPI_GENERIC
	u8 qeb_status_up;
#endif
	int ret;

#ifdef CONFIG_SPI_GENERIC
	if (flash->dual_flash & SF_DUAL_PARALLEL_FLASH)
		flash->spi->flags |= SPI_XFER_LOWER;
#endif

	ret = read_sr(flash, &qeb_status);
	if (ret < 0)
		return ret;

#ifdef CONFIG_SPI_GENERIC
	if (flash->dual_flash & SF_DUAL_PARALLEL_FLASH) {
		flash->spi->flags |= SPI_XFER_UPPER;
		read_sr(flash, &qeb_status_up);
	}
#endif

	if ((qeb_status & STATUS_QEB_MXIC)
#ifdef CONFIG_SPI_GENERIC
	     && (qeb_status_up & STATUS_QEB_MXIC)
#endif
	) {
		debug("SF: mxic: QEB is already set\n");
	} else {
		ret = write_sr(flash, STATUS_QEB_MXIC);
		if (ret < 0)
			return ret;
	}

	return ret;
}
#endif

#if defined(CONFIG_SPI_FLASH_SPANSION) || defined(CONFIG_SPI_FLASH_WINBOND)
static int spi_flash_set_qeb_winspan(struct spi_flash *flash)
{
	u8 qeb_status;
#ifdef CONFIG_SPI_GENERIC
	u8 qeb_status_up;
#endif
	int ret;

#ifdef CONFIG_SPI_GENERIC
	if (flash->dual_flash & SF_DUAL_PARALLEL_FLASH)
		flash->spi->flags |= SPI_XFER_LOWER;
#endif

	ret = read_cr(flash, &qeb_status);
	if (ret < 0)
		return ret;

#ifdef CONFIG_SPI_GENERIC
	if (flash->dual_flash & SF_DUAL_PARALLEL_FLASH) {
		flash->spi->flags |= SPI_XFER_UPPER;
		ret = read_cr(flash, &qeb_status_up);
	}
#endif

<<<<<<< HEAD
	if ((qeb_status & STATUS_QEB_WINSPAN)
#ifdef CONFIG_SPI_GENERIC
	    && (qeb_status_up & STATUS_QEB_WINSPAN)
#endif
	) {
		debug("SF: winspan: QEB is already set\n");
	} else {
		ret = write_cr(flash, STATUS_QEB_WINSPAN);
		if (ret < 0)
			return ret;
=======
static const struct spi_flash_info *spi_flash_read_id(struct spi_flash *flash)
{
	int				tmp;
	u8				id[SPI_FLASH_MAX_ID_LEN];
	const struct spi_flash_info	*info;

	tmp = spi_flash_cmd(flash->spi, CMD_READ_ID, id, SPI_FLASH_MAX_ID_LEN);
	if (tmp < 0) {
		printf("SF: error %d reading JEDEC ID\n", tmp);
		return ERR_PTR(tmp);
	}

	info = spi_flash_ids;
	for (; info->name != NULL; info++) {
		if (info->id_len) {
			if (!memcmp(info->id, id, info->id_len))
				return info;
		}
>>>>>>> a705ebc8
	}

	printf("SF: unrecognized JEDEC id bytes: %02x, %02x, %02x\n",
	       id[0], id[1], id[2]);
	return ERR_PTR(-ENODEV);
}

<<<<<<< HEAD
static int spi_flash_set_qeb(struct spi_flash *flash, u8 idcode0)
{
	switch (idcode0) {
#if defined(CONFIG_SPI_FLASH_MACRONIX) || defined(CONFIG_SPI_FLASH_ISSI)
=======
static int set_quad_mode(struct spi_flash *flash,
			 const struct spi_flash_info *info)
{
	switch (JEDEC_MFR(info)) {
#ifdef CONFIG_SPI_FLASH_MACRONIX
>>>>>>> a705ebc8
	case SPI_FLASH_CFI_MFR_MACRONIX:
	case SPI_FLASH_CFI_MFR_ISSI:
		return spi_flash_set_qeb_mxic(flash);
#endif
#if defined(CONFIG_SPI_FLASH_SPANSION) || defined(CONFIG_SPI_FLASH_WINBOND)
	case SPI_FLASH_CFI_MFR_SPANSION:
	case SPI_FLASH_CFI_MFR_WINBOND:
		return spi_flash_set_qeb_winspan(flash);
#endif
#ifdef CONFIG_SPI_FLASH_STMICRO
	case SPI_FLASH_CFI_MFR_STMICRO:
<<<<<<< HEAD
		debug("SF: QEB is volatile for %02x flash\n", idcode0);
=======
		debug("SF: QEB is volatile for %02x flash\n", JEDEC_MFR(info));
>>>>>>> a705ebc8
		return 0;
#endif
	default:
		printf("SF: Need set QEB func for %02x flash\n",
		       JEDEC_MFR(info));
		return -1;
	}
}

int spi_flash_cmd_4B_addr_switch(struct spi_flash *flash,
				int enable, u8 idcode0)
{
	int ret;
	u8 cmd, bar;
	bool need_wren = false;

	ret = spi_claim_bus(flash->spi);
	if (ret) {
		debug("SF: unable to claim SPI bus\n");
		return ret;
	}

	switch (idcode0) {
	case SPI_FLASH_CFI_MFR_STMICRO:
		/* Some Micron need WREN command; all will accept it */
		need_wren = true;
	case SPI_FLASH_CFI_MFR_MACRONIX:
	case SPI_FLASH_CFI_MFR_WINBOND:
		if (need_wren)
			spi_flash_cmd_write_enable(flash);

		cmd = enable ? CMD_ENTER_4B_ADDR : CMD_EXIT_4B_ADDR;
		ret = spi_flash_cmd(flash->spi, cmd, NULL, 0);
		if (need_wren)
			spi_flash_cmd_write_disable(flash);

		break;
	default:
		/* Spansion style */
		bar = enable << 7;
		cmd = CMD_BANKADDR_BRWR;
		ret = spi_flash_cmd_write(flash->spi, &cmd, 1, &bar, 1);
	}

	spi_release_bus(flash->spi);

	return ret;
}

#if CONFIG_IS_ENABLED(OF_CONTROL)
int spi_flash_decode_fdt(const void *blob, struct spi_flash *flash)
{
	fdt_addr_t addr;
	fdt_size_t size;
	int node;

	/* If there is no node, do nothing */
	node = fdtdec_next_compatible(blob, 0, COMPAT_GENERIC_SPI_FLASH);
	if (node < 0)
		return 0;

	addr = fdtdec_get_addr_size(blob, node, "memory-map", &size);
	if (addr == FDT_ADDR_T_NONE) {
		debug("%s: Cannot decode address\n", __func__);
		return 0;
	}

	if (flash->size > size) {
		debug("%s: Memory map must cover entire device\n", __func__);
		return -1;
	}
	flash->memory_map = map_sysmem(addr, size);

	return 0;
}
#endif /* CONFIG_IS_ENABLED(OF_CONTROL) */

int spi_flash_scan(struct spi_flash *flash)
{
	struct spi_slave *spi = flash->spi;
<<<<<<< HEAD
	const struct spi_flash_params *params;
	u16 jedec, ext_jedec;
	u8 idcode[6];
#ifdef CONFIG_SPI_GENERIC
	u8 idcode_up[6];
	u8 i;
#endif
	u8 cmd;
	int ret;

#ifdef CONFIG_SPI_GENERIC
	if (spi->option & SF_DUAL_PARALLEL_FLASH)
		flash->spi->flags |= SPI_XFER_LOWER;
#endif

	/* Read the ID codes */
	ret = spi_flash_cmd(spi, CMD_READ_ID, idcode, sizeof(idcode));
	if (ret) {
		printf("SF: Failed to get idcodes\n");
		return -EINVAL;
	}

#ifdef CONFIG_SPI_GENERIC
	if (spi->option == SF_DUAL_PARALLEL_FLASH) {
		spi->flags |= SPI_XFER_UPPER;
		ret = spi_flash_cmd(spi, CMD_READ_ID, idcode_up,
				    sizeof(idcode_up));
		if (ret) {
			printf("SF: Failed to get idcodes\n");
			return -EINVAL;
		}
		for (i = 0; i < sizeof(idcode); i++) {
			if (idcode[i] != idcode_up[i]) {
				printf("SF: Failed to get same idcodes\n");
				return -EINVAL;
			}
		}
	}
#endif

#ifdef DEBUG
	printf("SF: Got idcodes\n");
	print_buffer(0, idcode, 1, sizeof(idcode), 0);
#endif

	jedec = idcode[1] << 8 | idcode[2];
	ext_jedec = idcode[3] << 8 | idcode[4];

	/* Validate params from spi_flash_params table */
	params = spi_flash_params_table;
	for (; params->name != NULL; params++) {
		if ((params->jedec >> 16) == idcode[0]) {
			if ((params->jedec & 0xFFFF) == jedec) {
				if (params->ext_jedec == 0)
					break;
				else if (params->ext_jedec == ext_jedec)
					break;
			}
		}
	}
=======
	const struct spi_flash_info *info = NULL;
	int ret;

	info = spi_flash_read_id(flash);
	if (IS_ERR_OR_NULL(info))
		return -ENOENT;
>>>>>>> a705ebc8

	/* Flash powers up read-only, so clear BP# bits */
	if (JEDEC_MFR(info) == SPI_FLASH_CFI_MFR_ATMEL ||
	    JEDEC_MFR(info) == SPI_FLASH_CFI_MFR_MACRONIX ||
	    JEDEC_MFR(info) == SPI_FLASH_CFI_MFR_SST)
		write_sr(flash, 0);

	flash->name = info->name;
	flash->memory_map = spi->memory_map;
<<<<<<< HEAD
	flash->dual_flash = flash->spi->option;
=======
>>>>>>> a705ebc8

	if (info->flags & SST_WR)
		flash->flags |= SNOR_F_SST_WR;

#ifndef CONFIG_DM_SPI_FLASH
	flash->write = spi_flash_cmd_write_ops;
#if defined(CONFIG_SPI_FLASH_SST)
	if (flash->flags & SNOR_F_SST_WR) {
		if (flash->spi->op_mode_tx & SPI_OPM_TX_BP)
			flash->write = sst_write_bp;
		else
			flash->write = sst_write_wp;
	}
#endif
	flash->erase = spi_flash_cmd_erase_ops;
	flash->read = spi_flash_cmd_read_ops;
#endif

#if defined(CONFIG_SPI_FLASH_STMICRO) || defined(CONFIG_SPI_FLASH_SST)
	/* NOR protection support for STmicro/Micron chips and similar */
	if (JEDEC_MFR(info) == SPI_FLASH_CFI_MFR_STMICRO ||
	    JEDEC_MFR(info) == SPI_FLASH_CFI_MFR_SST) {
		flash->flash_lock = stm_lock;
		flash->flash_unlock = stm_unlock;
		flash->flash_is_locked = stm_is_locked;
	}
#endif

	/* Compute the flash size */
	flash->shift = (flash->dual_flash & SF_DUAL_PARALLEL_FLASH) ? 1 : 0;
	flash->page_size = info->page_size;
	/*
	 * The Spansion S25FL032P and S25FL064P have 256b pages, yet use the
	 * 0x4d00 Extended JEDEC code. The rest of the Spansion flashes with
	 * the 0x4d00 Extended JEDEC code have 512b pages. All of the others
	 * have 256b pages.
	 */
	if (JEDEC_EXT(info) == 0x4d00) {
		if ((JEDEC_ID(info) != 0x0215) &&
		    (JEDEC_ID(info) != 0x0216))
			flash->page_size = 512;
	}
	flash->page_size <<= flash->shift;
<<<<<<< HEAD
	flash->sector_size = params->sector_size << flash->shift;
	flash->size = flash->sector_size * params->nr_sectors;

	/*
	 * So far, the 4-byte address mode haven't been supported in U-Boot,
	 * and make sure the chip (> 16MiB) in default 3-byte address mode,
	 * in case of warm bootup, the chip was set to 4-byte mode in kernel.
	 */
	if ((flash->size >> flash->shift) > SPI_FLASH_16MB_BOUN) {
		if (flash->spi->bytemode == SPI_4BYTE_MODE) {
			if (spi_flash_cmd_4B_addr_switch(flash, true,
							 idcode[0]) < 0)
				printf("SF: enter 4B address mode failed\n");
		} else {
			if (spi_flash_cmd_4B_addr_switch(flash, false,
							 idcode[0]) < 0)
				printf("SF: enter 3B address mode failed\n");
		}
	} else {
		/*
		 * Clear the 4-byte support if the flash size is
		 * less than 16MB
		 */
		if (flash->spi->bytemode == SPI_4BYTE_MODE)
			flash->spi->bytemode = 0;
	}

=======
	flash->sector_size = info->sector_size << flash->shift;
	flash->size = flash->sector_size * info->n_sectors << flash->shift;
>>>>>>> a705ebc8
#ifdef CONFIG_SF_DUAL_FLASH
	if (flash->dual_flash & SF_DUAL_STACKED_FLASH)
		flash->size <<= 1;
#endif

#ifdef CONFIG_SPI_FLASH_USE_4K_SECTORS
	/* Compute erase sector and command */
	if (info->flags & SECT_4K) {
		flash->erase_cmd = CMD_ERASE_4K;
		flash->erase_size = 4096 << flash->shift;
	} else
#endif
	{
		flash->erase_cmd = CMD_ERASE_64K;
		flash->erase_size = flash->sector_size;
	}

	/* Now erase size becomes valid sector size */
	flash->sector_size = flash->erase_size;

<<<<<<< HEAD
	/* Look for the fastest read cmd */
	cmd = fls(params->e_rd_cmd & flash->spi->op_mode_rx);
	if (cmd) {
		if (flash->spi->dio != SF_DUALIO_FLASH) {
			if ((idcode[0] == SPI_FLASH_CFI_MFR_SPANSION) &&
			    (idcode[5] == SPI_FLASH_SPANSION_S25FS_FMLY)) {
				flash->read_cmd = CMD_READ_QUAD_IO_FAST;
			} else {
				cmd = spi_read_cmds_array[cmd - 1];
				flash->read_cmd = cmd;
			}
		} else {
			flash->read_cmd = CMD_READ_DUAL_IO_FAST;
		}
	} else {
		if (idcode[0] == SPI_FLASH_CFI_MFR_ISSI)
			flash->read_cmd = CMD_READ_QUAD_IO_FAST;
		else
			/* Go for default supported read cmd */
			flash->read_cmd = CMD_READ_ARRAY_FAST;
	}

	/* Not require to look for fastest only two write cmds yet */
	if ((params->flags & WR_QPP) &&
	    (flash->spi->op_mode_tx & SPI_OPM_TX_QPP) &&
	    (flash->spi->dio != SF_DUALIO_FLASH)) {
		if ((idcode[0] == SPI_FLASH_CFI_MFR_SPANSION) &&
		    (idcode[5] == SPI_FLASH_SPANSION_S25FS_FMLY))
			flash->write_cmd = CMD_PAGE_PROGRAM;
		else
			flash->write_cmd = CMD_QUAD_PAGE_PROGRAM;
	} else {
=======
	/* Look for read commands */
	flash->read_cmd = CMD_READ_ARRAY_FAST;
	if (spi->mode & SPI_RX_SLOW)
		flash->read_cmd = CMD_READ_ARRAY_SLOW;
	else if (spi->mode & SPI_RX_QUAD && info->flags & RD_QUAD)
		flash->read_cmd = CMD_READ_QUAD_OUTPUT_FAST;
	else if (spi->mode & SPI_RX_DUAL && info->flags & RD_DUAL)
		flash->read_cmd = CMD_READ_DUAL_OUTPUT_FAST;

	/* Look for write commands */
	if (info->flags & WR_QPP && spi->mode & SPI_TX_QUAD)
		flash->write_cmd = CMD_QUAD_PAGE_PROGRAM;
	else
>>>>>>> a705ebc8
		/* Go for default supported write cmd */
		flash->write_cmd = CMD_PAGE_PROGRAM;
	}

	/* Set the quad enable bit - only for quad commands */
	if ((flash->read_cmd == CMD_READ_QUAD_OUTPUT_FAST) ||
	    (flash->read_cmd == CMD_READ_QUAD_IO_FAST) ||
	    (flash->write_cmd == CMD_QUAD_PAGE_PROGRAM)) {
<<<<<<< HEAD
		if (spi_flash_set_qeb(flash, idcode[0])) {
			debug("SF: Fail to set QEB for %02x\n", idcode[0]);
			return 0;
=======
		ret = set_quad_mode(flash, info);
		if (ret) {
			debug("SF: Fail to set QEB for %02x\n",
			      JEDEC_MFR(info));
			return -EINVAL;
>>>>>>> a705ebc8
		}
#ifdef CONFIG_SF_DUAL_FLASH
		if (flash->dual_flash & SF_DUAL_STACKED_FLASH) {
			flash->spi->flags |= SPI_XFER_U_PAGE;
			if (spi_flash_set_qeb(flash, idcode[0])) {
				debug("SF: Fail to set QEB Upper Flash %02x\n",
				      idcode[0]);
				return 0;
			}
			flash->spi->flags &= ~SPI_XFER_U_PAGE;
		}
#endif
	}

	/* Read dummy_byte: dummy byte is determined based on the
	 * dummy cycles of a particular command.
	 * Fast commands - dummy_byte = dummy_cycles/8
	 * I/O commands- dummy_byte = (dummy_cycles * no.of lines)/8
	 * For I/O commands except cmd[0] everything goes on no.of lines
	 * based on particular command but incase of fast commands except
	 * data all go on single line irrespective of command.
	 */
	switch (flash->read_cmd) {
	case CMD_READ_QUAD_IO_FAST:
		if (idcode[0] == SPI_FLASH_CFI_MFR_ISSI)
			flash->dummy_byte = 3;
		else if ((idcode[0] == SPI_FLASH_CFI_MFR_SPANSION) &&
			 (idcode[5] == SPI_FLASH_SPANSION_S25FS_FMLY))
			if (flash->dual_flash & SF_DUAL_PARALLEL_FLASH)
				flash->dummy_byte = 7;
			else
				flash->dummy_byte = 5;
		else
		flash->dummy_byte = 2;
		break;
	case CMD_READ_ARRAY_SLOW:
		flash->dummy_byte = 0;
		break;
	default:
		flash->dummy_byte = 1;
	}

#ifdef CONFIG_SPI_FLASH_STMICRO
	if (info->flags & E_FSR)
		flash->flags |= SNOR_F_USE_FSR;
#endif

	/* Configure the BAR - discover bank cmds and read current bank */
#ifdef CONFIG_SPI_FLASH_BAR
	ret = read_bar(flash, info);
	if (ret < 0)
		return ret;
#endif

#if CONFIG_IS_ENABLED(OF_CONTROL) && !CONFIG_IS_ENABLED(OF_PLATDATA)
	ret = spi_flash_decode_fdt(gd->fdt_blob, flash);
	if (ret) {
		debug("SF: FDT decode error\n");
		return -EINVAL;
	}
#endif

#ifndef CONFIG_SPL_BUILD
	printf("SF: Detected %s with page size ", flash->name);
	print_size(flash->page_size, ", erase size ");
	print_size(flash->erase_size, ", total ");
	print_size(flash->size, "");
	if (flash->memory_map)
		printf(", mapped at %p", flash->memory_map);
	puts("\n");
#endif

#ifndef CONFIG_SPI_FLASH_BAR
	if (((flash->dual_flash == SF_SINGLE_FLASH) &&
	     (flash->size > SPI_FLASH_16MB_BOUN)) ||
	     ((flash->dual_flash > SF_SINGLE_FLASH) &&
	     (flash->size > SPI_FLASH_16MB_BOUN << 1))) {
		puts("SF: Warning - Only lower 16MiB accessible,");
		puts(" Full access #define CONFIG_SPI_FLASH_BAR\n");
	}
#endif

	return 0;
}<|MERGE_RESOLUTION|>--- conflicted
+++ resolved
@@ -36,16 +36,6 @@
 	}
 }
 
-/* Read commands array */
-static u8 spi_read_cmds_array[] = {
-	CMD_READ_ARRAY_SLOW,
-	CMD_READ_ARRAY_FAST,
-	CMD_READ_DUAL_OUTPUT_FAST,
-	CMD_READ_DUAL_IO_FAST,
-	CMD_READ_QUAD_OUTPUT_FAST,
-	CMD_READ_QUAD_IO_FAST,
-};
-
 static int read_sr(struct spi_flash *flash, u8 *rs)
 {
 	int ret;
@@ -145,7 +135,6 @@
 		return ret;
 	}
 
-<<<<<<< HEAD
 #ifdef CONFIG_SPI_GENERIC
 	if (flash->dual_flash & SF_DUAL_PARALLEL_FLASH) {
 		flash->spi->flags |= SPI_XFER_UPPER;
@@ -158,8 +147,6 @@
 	}
 #endif
 
-=======
->>>>>>> a705ebc8
 	return 0;
 }
 #endif
@@ -209,7 +196,7 @@
 	int ret;
 
 	if (flash->size <= SPI_FLASH_16MB_BOUN)
-		goto bank_end;
+		goto bar_end;
 
 	switch (JEDEC_MFR(info)) {
 	case SPI_FLASH_CFI_MFR_SPANSION:
@@ -250,7 +237,7 @@
 	}
 #endif
 
-bank_end:
+bar_end:
 	flash->bank_curr = curr_bank;
 	return 0;
 }
@@ -263,15 +250,9 @@
 	case SF_DUAL_STACKED_FLASH:
 		if (*addr >= (flash->size >> 1)) {
 			*addr -= flash->size >> 1;
-<<<<<<< HEAD
-			flash->spi->flags |= SPI_XFER_U_PAGE;
-		} else {
-			flash->spi->flags &= ~SPI_XFER_U_PAGE;
-=======
 			flash->flags |= SNOR_F_USE_UPAGE;
 		} else {
 			flash->flags &= ~SNOR_F_USE_UPAGE;
->>>>>>> a705ebc8
 		}
 		break;
 	case SF_DUAL_PARALLEL_FLASH:
@@ -399,7 +380,7 @@
 	if (buf == NULL)
 		timeout = SPI_FLASH_PAGE_ERASE_TIMEOUT;
 
-	ret = spi_claim_bus(flash->spi);
+	ret = spi_claim_bus(spi);
 	if (ret) {
 		debug("SF: unable to claim SPI bus\n");
 		return ret;
@@ -465,15 +446,9 @@
 
 		if (flash->spi->bytemode != SPI_4BYTE_MODE) {
 #ifdef CONFIG_SPI_FLASH_BAR
-<<<<<<< HEAD
-			ret = spi_flash_write_bar(flash, bank_addr);
+			ret = write_bar(flash, bank_addr);
 			if (ret < 0)
 				return ret;
-=======
-		ret = write_bar(flash, erase_addr);
-		if (ret < 0)
-			return ret;
->>>>>>> a705ebc8
 #endif
 			spi_flash_addr(erase_addr, cmd, 0);
 			cmdlen = SPI_FLASH_CMD_LEN;
@@ -536,15 +511,9 @@
 
 		if (flash->spi->bytemode != SPI_4BYTE_MODE) {
 #ifdef CONFIG_SPI_FLASH_BAR
-<<<<<<< HEAD
-			ret = spi_flash_write_bar(flash, bank_addr);
+			ret = write_bar(flash, bank_addr);
 			if (ret < 0)
 				return ret;
-=======
-		ret = write_bar(flash, write_addr);
-		if (ret < 0)
-			return ret;
->>>>>>> a705ebc8
 #endif
 		}
 
@@ -589,7 +558,7 @@
 	struct spi_slave *spi = flash->spi;
 	int ret;
 
-	ret = spi_claim_bus(flash->spi);
+	ret = spi_claim_bus(spi);
 	if (ret) {
 		debug("SF: unable to claim SPI bus\n");
 		return ret;
@@ -614,6 +583,7 @@
 int spi_flash_cmd_read_ops(struct spi_flash *flash, u32 offset,
 		size_t len, void *data)
 {
+	struct spi_slave *spi = flash->spi;
 	u8 *cmd, cmdsz;
 	u32 remain_len, read_len, read_addr, bank_addr;
 	int bank_sel = 0;
@@ -621,15 +591,15 @@
 
 	/* Handle memory-mapped SPI */
 	if (flash->memory_map) {
-		ret = spi_claim_bus(flash->spi);
+		ret = spi_claim_bus(spi);
 		if (ret) {
 			debug("SF: unable to claim SPI bus\n");
 			return ret;
 		}
-		spi_xfer(flash->spi, 0, NULL, NULL, SPI_XFER_MMAP);
+		spi_xfer(spi, 0, NULL, NULL, SPI_XFER_MMAP);
 		spi_flash_copy_mmap(data, flash->memory_map + offset, len);
-		spi_xfer(flash->spi, 0, NULL, NULL, SPI_XFER_MMAP_END);
-		spi_release_bus(flash->spi);
+		spi_xfer(spi, 0, NULL, NULL, SPI_XFER_MMAP_END);
+		spi_release_bus(spi);
 		return 0;
 	}
 
@@ -658,20 +628,13 @@
 
 		if (flash->spi->bytemode != SPI_4BYTE_MODE) {
 #ifdef CONFIG_SPI_FLASH_BAR
-<<<<<<< HEAD
-			bank_sel = spi_flash_write_bar(flash, bank_addr);
+			bank_sel = write_bar(flash, bank_addr);
 			if (bank_sel < 0)
 				return ret;
 			if ((flash->dual_flash == SF_DUAL_STACKED_FLASH) &&
 			    (flash->spi->flags & SPI_XFER_U_PAGE))
 				bank_sel += (flash->size >> 1)/
 					     SPI_FLASH_16MB_BOUN;
-=======
-		ret = write_bar(flash, read_addr);
-		if (ret < 0)
-			return ret;
-		bank_sel = flash->bank_curr;
->>>>>>> a705ebc8
 #endif
 			remain_len = ((SPI_FLASH_16MB_BOUN << flash->shift) *
 					(bank_sel + 1)) - offset;
@@ -714,6 +677,7 @@
 #ifdef CONFIG_SPI_FLASH_SST
 static int sst_byte_write(struct spi_flash *flash, u32 offset, const void *buf)
 {
+	struct spi_slave *spi = flash->spi;
 	int ret;
 	u8 cmd[4] = {
 		CMD_SST_BP,
@@ -723,13 +687,13 @@
 	};
 
 	debug("BP[%02x]: 0x%p => cmd = { 0x%02x 0x%06x }\n",
-	      spi_w8r8(flash->spi, CMD_READ_STATUS), buf, cmd[0], offset);
+	      spi_w8r8(spi, CMD_READ_STATUS), buf, cmd[0], offset);
 
 	ret = spi_flash_cmd_write_enable(flash);
 	if (ret)
 		return ret;
 
-	ret = spi_flash_cmd_write(flash->spi, cmd, sizeof(cmd), buf, 1);
+	ret = spi_flash_cmd_write(spi, cmd, sizeof(cmd), buf, 1);
 	if (ret)
 		return ret;
 
@@ -739,11 +703,12 @@
 int sst_write_wp(struct spi_flash *flash, u32 offset, size_t len,
 		const void *buf)
 {
+	struct spi_slave *spi = flash->spi;
 	size_t actual, cmd_len;
 	int ret;
 	u8 cmd[4];
 
-	ret = spi_claim_bus(flash->spi);
+	ret = spi_claim_bus(spi);
 	if (ret) {
 		debug("SF: Unable to claim SPI bus\n");
 		return ret;
@@ -770,10 +735,10 @@
 
 	for (; actual < len - 1; actual += 2) {
 		debug("WP[%02x]: 0x%p => cmd = { 0x%02x 0x%06x }\n",
-		      spi_w8r8(flash->spi, CMD_READ_STATUS), buf + actual,
+		      spi_w8r8(spi, CMD_READ_STATUS), buf + actual,
 		      cmd[0], offset);
 
-		ret = spi_flash_cmd_write(flash->spi, cmd, cmd_len,
+		ret = spi_flash_cmd_write(spi, cmd, cmd_len,
 					buf + actual, 2);
 		if (ret) {
 			debug("SF: sst word program failed\n");
@@ -799,17 +764,18 @@
 	debug("SF: sst: program %s %zu bytes @ 0x%zx\n",
 	      ret ? "failure" : "success", len, offset - actual);
 
-	spi_release_bus(flash->spi);
+	spi_release_bus(spi);
 	return ret;
 }
 
 int sst_write_bp(struct spi_flash *flash, u32 offset, size_t len,
 		const void *buf)
 {
+	struct spi_slave *spi = flash->spi;
 	size_t actual;
 	int ret;
 
-	ret = spi_claim_bus(flash->spi);
+	ret = spi_claim_bus(spi);
 	if (ret) {
 		debug("SF: Unable to claim SPI bus\n");
 		return ret;
@@ -830,14 +796,14 @@
 	debug("SF: sst: program %s %zu bytes @ 0x%zx\n",
 	      ret ? "failure" : "success", len, offset - actual);
 
-	spi_release_bus(flash->spi);
+	spi_release_bus(spi);
 	return ret;
 }
 #endif
 
 #if defined(CONFIG_SPI_FLASH_STMICRO) || defined(CONFIG_SPI_FLASH_SST)
 static void stm_get_locked_range(struct spi_flash *flash, u8 sr, loff_t *ofs,
-				 u32 *len)
+				 u64 *len)
 {
 	u8 mask = SR_BP2 | SR_BP1 | SR_BP0;
 	int shift = ffs(mask) - 1;
@@ -857,11 +823,11 @@
 /*
  * Return 1 if the entire region is locked, 0 otherwise
  */
-static int stm_is_locked_sr(struct spi_flash *flash, u32 ofs, u32 len,
+static int stm_is_locked_sr(struct spi_flash *flash, loff_t ofs, u64 len,
 			    u8 sr)
 {
 	loff_t lock_offs;
-	u32 lock_len;
+	u64 lock_len;
 
 	stm_get_locked_range(flash, sr, &lock_offs, &lock_len);
 
@@ -1037,7 +1003,7 @@
 
 
 #if defined(CONFIG_SPI_FLASH_MACRONIX) || defined(CONFIG_SPI_FLASH_ISSI)
-static int spi_flash_set_qeb_mxic(struct spi_flash *flash)
+static int macronix_quad_enable(struct spi_flash *flash)
 {
 	u8 qeb_status;
 #ifdef CONFIG_SPI_GENERIC
@@ -1078,7 +1044,7 @@
 #endif
 
 #if defined(CONFIG_SPI_FLASH_SPANSION) || defined(CONFIG_SPI_FLASH_WINBOND)
-static int spi_flash_set_qeb_winspan(struct spi_flash *flash)
+static int spansion_quad_enable(struct spi_flash *flash)
 {
 	u8 qeb_status;
 #ifdef CONFIG_SPI_GENERIC
@@ -1102,7 +1068,6 @@
 	}
 #endif
 
-<<<<<<< HEAD
 	if ((qeb_status & STATUS_QEB_WINSPAN)
 #ifdef CONFIG_SPI_GENERIC
 	    && (qeb_status_up & STATUS_QEB_WINSPAN)
@@ -1113,12 +1078,23 @@
 		ret = write_cr(flash, STATUS_QEB_WINSPAN);
 		if (ret < 0)
 			return ret;
-=======
+	}
+
+	return ret;
+}
+#endif
+
+
 static const struct spi_flash_info *spi_flash_read_id(struct spi_flash *flash)
 {
 	int				tmp;
 	u8				id[SPI_FLASH_MAX_ID_LEN];
 	const struct spi_flash_info	*info;
+
+#ifdef CONFIG_SPI_GENERIC
+	if (flash->spi->option & SF_DUAL_PARALLEL_FLASH)
+			flash->spi->flags |= SPI_XFER_LOWER;
+#endif
 
 	tmp = spi_flash_cmd(flash->spi, CMD_READ_ID, id, SPI_FLASH_MAX_ID_LEN);
 	if (tmp < 0) {
@@ -1132,7 +1108,6 @@
 			if (!memcmp(info->id, id, info->id_len))
 				return info;
 		}
->>>>>>> a705ebc8
 	}
 
 	printf("SF: unrecognized JEDEC id bytes: %02x, %02x, %02x\n",
@@ -1140,34 +1115,22 @@
 	return ERR_PTR(-ENODEV);
 }
 
-<<<<<<< HEAD
-static int spi_flash_set_qeb(struct spi_flash *flash, u8 idcode0)
-{
-	switch (idcode0) {
-#if defined(CONFIG_SPI_FLASH_MACRONIX) || defined(CONFIG_SPI_FLASH_ISSI)
-=======
 static int set_quad_mode(struct spi_flash *flash,
 			 const struct spi_flash_info *info)
 {
 	switch (JEDEC_MFR(info)) {
 #ifdef CONFIG_SPI_FLASH_MACRONIX
->>>>>>> a705ebc8
 	case SPI_FLASH_CFI_MFR_MACRONIX:
-	case SPI_FLASH_CFI_MFR_ISSI:
-		return spi_flash_set_qeb_mxic(flash);
+		return macronix_quad_enable(flash);
 #endif
 #if defined(CONFIG_SPI_FLASH_SPANSION) || defined(CONFIG_SPI_FLASH_WINBOND)
 	case SPI_FLASH_CFI_MFR_SPANSION:
 	case SPI_FLASH_CFI_MFR_WINBOND:
-		return spi_flash_set_qeb_winspan(flash);
+		return spansion_quad_enable(flash);
 #endif
 #ifdef CONFIG_SPI_FLASH_STMICRO
 	case SPI_FLASH_CFI_MFR_STMICRO:
-<<<<<<< HEAD
-		debug("SF: QEB is volatile for %02x flash\n", idcode0);
-=======
 		debug("SF: QEB is volatile for %02x flash\n", JEDEC_MFR(info));
->>>>>>> a705ebc8
 		return 0;
 #endif
 	default:
@@ -1220,14 +1183,10 @@
 #if CONFIG_IS_ENABLED(OF_CONTROL)
 int spi_flash_decode_fdt(const void *blob, struct spi_flash *flash)
 {
+#ifdef CONFIG_DM_SPI_FLASH
 	fdt_addr_t addr;
 	fdt_size_t size;
-	int node;
-
-	/* If there is no node, do nothing */
-	node = fdtdec_next_compatible(blob, 0, COMPAT_GENERIC_SPI_FLASH);
-	if (node < 0)
-		return 0;
+	int node = flash->dev->of_offset;
 
 	addr = fdtdec_get_addr_size(blob, node, "memory-map", &size);
 	if (addr == FDT_ADDR_T_NONE) {
@@ -1240,6 +1199,7 @@
 		return -1;
 	}
 	flash->memory_map = map_sysmem(addr, size);
+#endif
 
 	return 0;
 }
@@ -1248,75 +1208,12 @@
 int spi_flash_scan(struct spi_flash *flash)
 {
 	struct spi_slave *spi = flash->spi;
-<<<<<<< HEAD
-	const struct spi_flash_params *params;
-	u16 jedec, ext_jedec;
-	u8 idcode[6];
-#ifdef CONFIG_SPI_GENERIC
-	u8 idcode_up[6];
-	u8 i;
-#endif
-	u8 cmd;
-	int ret;
-
-#ifdef CONFIG_SPI_GENERIC
-	if (spi->option & SF_DUAL_PARALLEL_FLASH)
-		flash->spi->flags |= SPI_XFER_LOWER;
-#endif
-
-	/* Read the ID codes */
-	ret = spi_flash_cmd(spi, CMD_READ_ID, idcode, sizeof(idcode));
-	if (ret) {
-		printf("SF: Failed to get idcodes\n");
-		return -EINVAL;
-	}
-
-#ifdef CONFIG_SPI_GENERIC
-	if (spi->option == SF_DUAL_PARALLEL_FLASH) {
-		spi->flags |= SPI_XFER_UPPER;
-		ret = spi_flash_cmd(spi, CMD_READ_ID, idcode_up,
-				    sizeof(idcode_up));
-		if (ret) {
-			printf("SF: Failed to get idcodes\n");
-			return -EINVAL;
-		}
-		for (i = 0; i < sizeof(idcode); i++) {
-			if (idcode[i] != idcode_up[i]) {
-				printf("SF: Failed to get same idcodes\n");
-				return -EINVAL;
-			}
-		}
-	}
-#endif
-
-#ifdef DEBUG
-	printf("SF: Got idcodes\n");
-	print_buffer(0, idcode, 1, sizeof(idcode), 0);
-#endif
-
-	jedec = idcode[1] << 8 | idcode[2];
-	ext_jedec = idcode[3] << 8 | idcode[4];
-
-	/* Validate params from spi_flash_params table */
-	params = spi_flash_params_table;
-	for (; params->name != NULL; params++) {
-		if ((params->jedec >> 16) == idcode[0]) {
-			if ((params->jedec & 0xFFFF) == jedec) {
-				if (params->ext_jedec == 0)
-					break;
-				else if (params->ext_jedec == ext_jedec)
-					break;
-			}
-		}
-	}
-=======
 	const struct spi_flash_info *info = NULL;
 	int ret;
 
 	info = spi_flash_read_id(flash);
 	if (IS_ERR_OR_NULL(info))
 		return -ENOENT;
->>>>>>> a705ebc8
 
 	/* Flash powers up read-only, so clear BP# bits */
 	if (JEDEC_MFR(info) == SPI_FLASH_CFI_MFR_ATMEL ||
@@ -1326,10 +1223,7 @@
 
 	flash->name = info->name;
 	flash->memory_map = spi->memory_map;
-<<<<<<< HEAD
 	flash->dual_flash = flash->spi->option;
-=======
->>>>>>> a705ebc8
 
 	if (info->flags & SST_WR)
 		flash->flags |= SNOR_F_SST_WR;
@@ -1338,7 +1232,7 @@
 	flash->write = spi_flash_cmd_write_ops;
 #if defined(CONFIG_SPI_FLASH_SST)
 	if (flash->flags & SNOR_F_SST_WR) {
-		if (flash->spi->op_mode_tx & SPI_OPM_TX_BP)
+		if (spi->mode & SPI_TX_BYTE)
 			flash->write = sst_write_bp;
 		else
 			flash->write = sst_write_wp;
@@ -1373,9 +1267,8 @@
 			flash->page_size = 512;
 	}
 	flash->page_size <<= flash->shift;
-<<<<<<< HEAD
-	flash->sector_size = params->sector_size << flash->shift;
-	flash->size = flash->sector_size * params->nr_sectors;
+	flash->sector_size = info->sector_size << flash->shift;
+	flash->size = flash->sector_size * info->n_sectors;
 
 	/*
 	 * So far, the 4-byte address mode haven't been supported in U-Boot,
@@ -1385,11 +1278,11 @@
 	if ((flash->size >> flash->shift) > SPI_FLASH_16MB_BOUN) {
 		if (flash->spi->bytemode == SPI_4BYTE_MODE) {
 			if (spi_flash_cmd_4B_addr_switch(flash, true,
-							 idcode[0]) < 0)
+							 JEDEC_MFR(info)) < 0)
 				printf("SF: enter 4B address mode failed\n");
 		} else {
 			if (spi_flash_cmd_4B_addr_switch(flash, false,
-							 idcode[0]) < 0)
+							 JEDEC_MFR(info)) < 0)
 				printf("SF: enter 3B address mode failed\n");
 		}
 	} else {
@@ -1401,10 +1294,6 @@
 			flash->spi->bytemode = 0;
 	}
 
-=======
-	flash->sector_size = info->sector_size << flash->shift;
-	flash->size = flash->sector_size * info->n_sectors << flash->shift;
->>>>>>> a705ebc8
 #ifdef CONFIG_SF_DUAL_FLASH
 	if (flash->dual_flash & SF_DUAL_STACKED_FLASH)
 		flash->size <<= 1;
@@ -1425,81 +1314,52 @@
 	/* Now erase size becomes valid sector size */
 	flash->sector_size = flash->erase_size;
 
-<<<<<<< HEAD
-	/* Look for the fastest read cmd */
-	cmd = fls(params->e_rd_cmd & flash->spi->op_mode_rx);
-	if (cmd) {
-		if (flash->spi->dio != SF_DUALIO_FLASH) {
-			if ((idcode[0] == SPI_FLASH_CFI_MFR_SPANSION) &&
-			    (idcode[5] == SPI_FLASH_SPANSION_S25FS_FMLY)) {
-				flash->read_cmd = CMD_READ_QUAD_IO_FAST;
-			} else {
-				cmd = spi_read_cmds_array[cmd - 1];
-				flash->read_cmd = cmd;
-			}
-		} else {
-			flash->read_cmd = CMD_READ_DUAL_IO_FAST;
-		}
-	} else {
-		if (idcode[0] == SPI_FLASH_CFI_MFR_ISSI)
+	flash->read_cmd = CMD_READ_ARRAY_FAST;
+	if (spi->mode & SPI_RX_SLOW) {
+		flash->read_cmd = CMD_READ_ARRAY_SLOW;
+	} else if (spi->mode & SPI_RX_QUAD && info->flags & RD_QUAD) {
+		flash->read_cmd = CMD_READ_QUAD_OUTPUT_FAST;
+		if (((JEDEC_MFR(info) == SPI_FLASH_CFI_MFR_SPANSION) &&
+		     (info->id[5] == SPI_FLASH_SPANSION_S25FS_FMLY)) ||
+		    (JEDEC_MFR(info) == SPI_FLASH_CFI_MFR_ISSI))
 			flash->read_cmd = CMD_READ_QUAD_IO_FAST;
-		else
-			/* Go for default supported read cmd */
-			flash->read_cmd = CMD_READ_ARRAY_FAST;
-	}
-
-	/* Not require to look for fastest only two write cmds yet */
-	if ((params->flags & WR_QPP) &&
-	    (flash->spi->op_mode_tx & SPI_OPM_TX_QPP) &&
-	    (flash->spi->dio != SF_DUALIO_FLASH)) {
-		if ((idcode[0] == SPI_FLASH_CFI_MFR_SPANSION) &&
-		    (idcode[5] == SPI_FLASH_SPANSION_S25FS_FMLY))
+	} else if (spi->mode & SPI_RX_DUAL && info->flags & RD_DUAL) {
+		flash->read_cmd = CMD_READ_DUAL_OUTPUT_FAST;
+	}
+
+	if (spi->dio == SF_DUALIO_FLASH)
+		flash->read_cmd = CMD_READ_DUAL_IO_FAST;
+
+	if ((info->flags & WR_QPP) && (spi->mode & SPI_TX_QUAD) &&
+	    (spi->dio != SF_DUALIO_FLASH)) {
+		if ((JEDEC_MFR(info) == SPI_FLASH_CFI_MFR_SPANSION) &&
+		    (info->id[5] == SPI_FLASH_SPANSION_S25FS_FMLY))
 			flash->write_cmd = CMD_PAGE_PROGRAM;
 		else
 			flash->write_cmd = CMD_QUAD_PAGE_PROGRAM;
 	} else {
-=======
-	/* Look for read commands */
-	flash->read_cmd = CMD_READ_ARRAY_FAST;
-	if (spi->mode & SPI_RX_SLOW)
-		flash->read_cmd = CMD_READ_ARRAY_SLOW;
-	else if (spi->mode & SPI_RX_QUAD && info->flags & RD_QUAD)
-		flash->read_cmd = CMD_READ_QUAD_OUTPUT_FAST;
-	else if (spi->mode & SPI_RX_DUAL && info->flags & RD_DUAL)
-		flash->read_cmd = CMD_READ_DUAL_OUTPUT_FAST;
-
-	/* Look for write commands */
-	if (info->flags & WR_QPP && spi->mode & SPI_TX_QUAD)
-		flash->write_cmd = CMD_QUAD_PAGE_PROGRAM;
-	else
->>>>>>> a705ebc8
 		/* Go for default supported write cmd */
 		flash->write_cmd = CMD_PAGE_PROGRAM;
 	}
+
 
 	/* Set the quad enable bit - only for quad commands */
 	if ((flash->read_cmd == CMD_READ_QUAD_OUTPUT_FAST) ||
 	    (flash->read_cmd == CMD_READ_QUAD_IO_FAST) ||
 	    (flash->write_cmd == CMD_QUAD_PAGE_PROGRAM)) {
-<<<<<<< HEAD
-		if (spi_flash_set_qeb(flash, idcode[0])) {
-			debug("SF: Fail to set QEB for %02x\n", idcode[0]);
-			return 0;
-=======
 		ret = set_quad_mode(flash, info);
 		if (ret) {
 			debug("SF: Fail to set QEB for %02x\n",
 			      JEDEC_MFR(info));
 			return -EINVAL;
->>>>>>> a705ebc8
 		}
 #ifdef CONFIG_SF_DUAL_FLASH
 		if (flash->dual_flash & SF_DUAL_STACKED_FLASH) {
 			flash->spi->flags |= SPI_XFER_U_PAGE;
-			if (spi_flash_set_qeb(flash, idcode[0])) {
+			if (set_quad_mode(flash, info)) {
 				debug("SF: Fail to set QEB Upper Flash %02x\n",
-				      idcode[0]);
-				return 0;
+				      JEDEC_MFR(info));
+				return -EINVAL;
 			}
 			flash->spi->flags &= ~SPI_XFER_U_PAGE;
 		}
@@ -1516,10 +1376,10 @@
 	 */
 	switch (flash->read_cmd) {
 	case CMD_READ_QUAD_IO_FAST:
-		if (idcode[0] == SPI_FLASH_CFI_MFR_ISSI)
+		if (JEDEC_MFR(info) == SPI_FLASH_CFI_MFR_ISSI)
 			flash->dummy_byte = 3;
-		else if ((idcode[0] == SPI_FLASH_CFI_MFR_SPANSION) &&
-			 (idcode[5] == SPI_FLASH_SPANSION_S25FS_FMLY))
+		else if ((JEDEC_MFR(info) == SPI_FLASH_CFI_MFR_SPANSION) &&
+			 (info->id[5] == SPI_FLASH_SPANSION_S25FS_FMLY))
 			if (flash->dual_flash & SF_DUAL_PARALLEL_FLASH)
 				flash->dummy_byte = 7;
 			else
