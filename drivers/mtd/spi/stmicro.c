--- conflicted
+++ resolved
@@ -108,11 +108,7 @@
 		.id = 0xba17,
 		.pages_per_sector = 256,
 		.nr_sectors = 128,
-<<<<<<< HEAD
-		.name = "N25Q64",
-=======
 		.name = "N25Q064",
->>>>>>> d10f68ae
 	},
 	{
 		.id = 0xbb17,
