/*
 * SPI flash probing
 *
 * Copyright (C) 2008 Atmel Corporation
 * Copyright (C) 2010 Reinhard Meyer, EMK Elektronik
 * Copyright (C) 2013 Jagannadha Sutradharudu Teki, Xilinx Inc.
 *
 * SPDX-License-Identifier:	GPL-2.0+
 */

#include <common.h>
#include <fdtdec.h>
#include <malloc.h>
#include <spi.h>
#include <spi_flash.h>
#include <asm/io.h>

#include "sf_internal.h"

DECLARE_GLOBAL_DATA_PTR;

/* Read commands array */
static u8 spi_read_cmds_array[] = {
	CMD_READ_ARRAY_SLOW,
	CMD_READ_DUAL_OUTPUT_FAST,
	CMD_READ_DUAL_IO_FAST,
	CMD_READ_QUAD_OUTPUT_FAST,
	CMD_READ_QUAD_IO_FAST,
};

#ifdef CONFIG_SPI_FLASH_MACRONIX
static int spi_flash_set_qeb_mxic(struct spi_flash *flash)
{
	u8 qeb_status;
	int ret;

	ret = spi_flash_cmd_read_status(flash, &qeb_status);
	if (ret < 0)
		return ret;

	if (qeb_status & STATUS_QEB_MXIC) {
		debug("SF: mxic: QEB is already set\n");
	} else {
		ret = spi_flash_cmd_write_status(flash, STATUS_QEB_MXIC);
		if (ret < 0)
			return ret;
	}

	return ret;
}
#endif

#if defined(CONFIG_SPI_FLASH_SPANSION) || defined(CONFIG_SPI_FLASH_WINBOND)
static int spi_flash_set_qeb_winspan(struct spi_flash *flash)
{
	u8 qeb_status;
	int ret;

	ret = spi_flash_cmd_read_config(flash, &qeb_status);
	if (ret < 0)
		return ret;

	if (qeb_status & STATUS_QEB_WINSPAN) {
		debug("SF: winspan: QEB is already set\n");
	} else {
		ret = spi_flash_cmd_write_config(flash, STATUS_QEB_WINSPAN);
		if (ret < 0)
			return ret;
	}

	return ret;
}
#endif

static int spi_flash_set_qeb(struct spi_flash *flash, u8 idcode0)
{
	switch (idcode0) {
#ifdef CONFIG_SPI_FLASH_MACRONIX
	case SPI_FLASH_CFI_MFR_MACRONIX:
		return spi_flash_set_qeb_mxic(flash);
#endif
#if defined(CONFIG_SPI_FLASH_SPANSION) || defined(CONFIG_SPI_FLASH_WINBOND)
	case SPI_FLASH_CFI_MFR_SPANSION:
	case SPI_FLASH_CFI_MFR_WINBOND:
		return spi_flash_set_qeb_winspan(flash);
#endif
#ifdef CONFIG_SPI_FLASH_STMICRO
	case SPI_FLASH_CFI_MFR_STMICRO:
		debug("SF: QEB is volatile for %02x flash\n", idcode0);
		return 0;
#endif
	default:
		printf("SF: Need set QEB func for %02x flash\n", idcode0);
		return -1;
	}
}

static struct spi_flash *spi_flash_validate_params(struct spi_slave *spi,
		u8 *idcode)
{
	const struct spi_flash_params *params;
	struct spi_flash *flash;
	u8 cmd;
	u16 jedec = idcode[1] << 8 | idcode[2];
	u16 ext_jedec = idcode[3] << 8 | idcode[4];

	params = spi_flash_params_table;
	for (; params->name != NULL; params++) {
		if ((params->jedec >> 16) == idcode[0]) {
			if ((params->jedec & 0xFFFF) == jedec) {
				if (params->ext_jedec == 0)
					break;
				else if (params->ext_jedec == ext_jedec)
					break;
			}
		}
	}

	if (!params->name) {
		printf("SF: Unsupported flash IDs: ");
		printf("manuf %02x, jedec %04x, ext_jedec %04x\n",
		       idcode[0], jedec, ext_jedec);
		return NULL;
	}

	flash = calloc(1, sizeof(*flash));
	if (!flash) {
		debug("SF: Failed to allocate spi_flash\n");
		return NULL;
	}

	/* Assign spi data */
	flash->spi = spi;
	flash->name = params->name;
	flash->memory_map = spi->memory_map;
	flash->dual_flash = flash->spi->option;

	/* Assign spi_flash ops */
	flash->write = spi_flash_cmd_write_ops;
#ifdef CONFIG_SPI_FLASH_SST
	if (params->flags & SST_WP)
		flash->write = sst_write_wp;
#endif
	flash->erase = spi_flash_cmd_erase_ops;
	flash->read = spi_flash_cmd_read_ops;

	/* Compute the flash size */
	flash->shift = (flash->dual_flash & SF_DUAL_PARALLEL_FLASH) ? 1 : 0;
	/*
	 * The Spansion S25FL032P and S25FL064P have 256b pages, yet use the
	 * 0x4d00 Extended JEDEC code. The rest of the Spansion flashes with
	 * the 0x4d00 Extended JEDEC code have 512b pages. All of the others
	 * have 256b pages.
	 */
	if (ext_jedec == 0x4d00) {
		if ((jedec == 0x0215) || (jedec == 0x216))
			flash->page_size = 256;
		else
			flash->page_size = 512;
	} else {
		flash->page_size = 256;
	}
	flash->page_size <<= flash->shift;
	flash->sector_size = params->sector_size << flash->shift;
	flash->size = flash->sector_size * params->nr_sectors;
#ifdef CONFIG_SF_DUAL_FLASH
	if (flash->dual_flash & SF_DUAL_STACKED_FLASH)
		flash->size <<= 1;
#endif

	/* Compute erase sector and command */
	if (params->flags & SECT_4K) {
		flash->erase_cmd = CMD_ERASE_4K;
		flash->erase_size = 4096 << flash->shift;
	} else if (params->flags & SECT_32K) {
		flash->erase_cmd = CMD_ERASE_32K;
		flash->erase_size = 32768 << flash->shift;
	} else {
		flash->erase_cmd = CMD_ERASE_64K;
		flash->erase_size = flash->sector_size;
	}

	/* Look for the fastest read cmd */
	cmd = fls(params->e_rd_cmd & flash->spi->op_mode_rx);
	if (cmd) {
		if (flash->spi->dio != SF_DUALIO_FLASH) {
			cmd = spi_read_cmds_array[cmd - 1];
			flash->read_cmd = cmd;
		} else {
			flash->read_cmd = CMD_READ_DUAL_IO_FAST;
		}
	} else {
		/* Go for default supported read cmd */
		flash->read_cmd = CMD_READ_ARRAY_FAST;
	}

	/* Not require to look for fastest only two write cmds yet */
	if ((params->flags & WR_QPP) &&
	    (flash->spi->op_mode_tx & SPI_OPM_TX_QPP) &&
	    (flash->spi->dio != SF_DUALIO_FLASH))
		flash->write_cmd = CMD_QUAD_PAGE_PROGRAM;
	else
		/* Go for default supported write cmd */
		flash->write_cmd = CMD_PAGE_PROGRAM;

<<<<<<< HEAD
	/* Set the quad enable bit - only for quad commands */
	if ((flash->read_cmd == CMD_READ_QUAD_OUTPUT_FAST) ||
	    (flash->read_cmd == CMD_READ_QUAD_IO_FAST) ||
	    (flash->write_cmd == CMD_QUAD_PAGE_PROGRAM)) {
		if (spi_flash_set_qeb(flash, idcode[0])) {
			debug("SF: Fail to set QEB for %02x\n", idcode[0]);
			return NULL;
		}
#ifdef CONFIG_SF_DUAL_FLASH
		if (flash->dual_flash & SF_DUAL_STACKED_FLASH) {
			flash->spi->flags |= SPI_XFER_U_PAGE;
			if (spi_flash_set_qeb(flash, idcode[0])) {
				debug("SF: Fail to set QEB Upper Flash %02x\n",
				      idcode[0]);
				return NULL;
			}
			flash->spi->flags &= ~SPI_XFER_U_PAGE;
		}
#endif
	}

=======
>>>>>>> 524123a7
	/* Read dummy_byte: dummy byte is determined based on the
	 * dummy cycles of a particular command.
	 * Fast commands - dummy_byte = dummy_cycles/8
	 * I/O commands- dummy_byte = (dummy_cycles * no.of lines)/8
	 * For I/O commands except cmd[0] everything goes on no.of lines
	 * based on particular command but incase of fast commands except
	 * data all go on single line irrespective of command.
	 */
	switch (flash->read_cmd) {
	case CMD_READ_QUAD_IO_FAST:
		flash->dummy_byte = 2;
		break;
	case CMD_READ_DUAL_IO_FAST:
		if (idcode[0] == SPI_FLASH_CFI_MFR_STMICRO)
			flash->dummy_byte = 2;
		else
			flash->dummy_byte = 1;
		break;
	case CMD_READ_ARRAY_SLOW:
		flash->dummy_byte = 0;
		break;
	default:
		flash->dummy_byte = 1;
	}

	/* Poll cmd selection */
	flash->poll_cmd = CMD_READ_STATUS;
#ifdef CONFIG_SPI_FLASH_STMICRO
	if (params->flags & E_FSR)
		flash->poll_cmd = CMD_FLAG_STATUS;
#endif

	/* Configure the BAR - discover bank cmds and read current bank */
#ifdef CONFIG_SPI_FLASH_BAR
	u8 curr_bank = 0;
	if (flash->size > SPI_FLASH_16MB_BOUN) {
		flash->bank_read_cmd = (idcode[0] == 0x01) ?
					CMD_BANKADDR_BRRD : CMD_EXTNADDR_RDEAR;
		flash->bank_write_cmd = (idcode[0] == 0x01) ?
					CMD_BANKADDR_BRWR : CMD_EXTNADDR_WREAR;

		if (spi_flash_read_common(flash, &flash->bank_read_cmd, 1,
					  &curr_bank, 1)) {
			debug("SF: fail to read bank addr register\n");
			return NULL;
		}
		flash->bank_curr = curr_bank;
	} else {
		flash->bank_curr = curr_bank;
	}
#endif

	/* Flash powers up read-only, so clear BP# bits */
#if defined(CONFIG_SPI_FLASH_ATMEL) || \
	defined(CONFIG_SPI_FLASH_MACRONIX) || \
	defined(CONFIG_SPI_FLASH_SST)
		spi_flash_cmd_write_status(flash, 0);
#endif

	return flash;
}

#ifdef CONFIG_OF_CONTROL
int spi_flash_decode_fdt(const void *blob, struct spi_flash *flash)
{
	fdt_addr_t addr;
	fdt_size_t size;
	int node;

	/* If there is no node, do nothing */
	node = fdtdec_next_compatible(blob, 0, COMPAT_GENERIC_SPI_FLASH);
	if (node < 0)
		return 0;

	addr = fdtdec_get_addr_size(blob, node, "memory-map", &size);
	if (addr == FDT_ADDR_T_NONE) {
		debug("%s: Cannot decode address\n", __func__);
		return 0;
	}

	if (flash->size != size) {
		debug("%s: Memory map must cover entire device\n", __func__);
		return -1;
	}
	flash->memory_map = map_sysmem(addr, size);

	return 0;
}
#endif /* CONFIG_OF_CONTROL */

static struct spi_flash *spi_flash_probe_slave(struct spi_slave *spi)
{
	struct spi_flash *flash = NULL;
	u8 idcode[5];
	int ret;

	/* Setup spi_slave */
	if (!spi) {
		printf("SF: Failed to set up slave\n");
		return NULL;
	}

	/* Claim spi bus */
	ret = spi_claim_bus(spi);
	if (ret) {
		debug("SF: Failed to claim SPI bus: %d\n", ret);
		goto err_claim_bus;
	}

	/* Read the ID codes */
	ret = spi_flash_cmd(spi, CMD_READ_ID, idcode, sizeof(idcode));
	if (ret) {
		printf("SF: Failed to get idcodes\n");
		goto err_read_id;
	}

#ifdef DEBUG
	printf("SF: Got idcodes\n");
	print_buffer(0, idcode, 1, sizeof(idcode), 0);
#endif

	/* Validate params from spi_flash_params table */
	flash = spi_flash_validate_params(spi, idcode);
	if (!flash)
		goto err_read_id;

	/* Set the quad enable bit - only for quad commands */
	if ((flash->read_cmd == CMD_READ_QUAD_OUTPUT_FAST) ||
	    (flash->read_cmd == CMD_READ_QUAD_IO_FAST) ||
	    (flash->write_cmd == CMD_QUAD_PAGE_PROGRAM)) {
		if (spi_flash_set_qeb(flash, idcode[0])) {
			debug("SF: Fail to set QEB for %02x\n", idcode[0]);
			return NULL;
		}
	}

#ifdef CONFIG_OF_CONTROL
	if (spi_flash_decode_fdt(gd->fdt_blob, flash)) {
		debug("SF: FDT decode error\n");
		goto err_read_id;
	}
#endif
#ifndef CONFIG_SPL_BUILD
	printf("SF: Detected %s with page size ", flash->name);
	print_size(flash->page_size, ", erase size ");
	print_size(flash->erase_size, ", total ");
	print_size(flash->size, "");
	if (flash->memory_map)
		printf(", mapped at %p", flash->memory_map);
	puts("\n");
#endif
#ifndef CONFIG_SPI_FLASH_BAR
	if (((flash->dual_flash == SF_SINGLE_FLASH) &&
	     (flash->size > SPI_FLASH_16MB_BOUN)) ||
	     ((flash->dual_flash > SF_SINGLE_FLASH) &&
	     (flash->size > SPI_FLASH_16MB_BOUN << 1))) {
		puts("SF: Warning - Only lower 16MiB accessible,");
		puts(" Full access #define CONFIG_SPI_FLASH_BAR\n");
	}
#endif

	/* Release spi bus */
	spi_release_bus(spi);

	return flash;

err_read_id:
	spi_release_bus(spi);
err_claim_bus:
	spi_free_slave(spi);
	return NULL;
}

struct spi_flash *spi_flash_probe(unsigned int bus, unsigned int cs,
		unsigned int max_hz, unsigned int spi_mode)
{
	struct spi_slave *spi;

	spi = spi_setup_slave(bus, cs, max_hz, spi_mode);
	return spi_flash_probe_slave(spi);
}

#ifdef CONFIG_OF_SPI_FLASH
struct spi_flash *spi_flash_probe_fdt(const void *blob, int slave_node,
				      int spi_node)
{
	struct spi_slave *spi;

	spi = spi_setup_slave_fdt(blob, slave_node, spi_node);
	return spi_flash_probe_slave(spi);
}
#endif

void spi_flash_free(struct spi_flash *flash)
{
	spi_free_slave(flash->spi);
	free(flash);
}<|MERGE_RESOLUTION|>--- conflicted
+++ resolved
@@ -203,7 +203,6 @@
 		/* Go for default supported write cmd */
 		flash->write_cmd = CMD_PAGE_PROGRAM;
 
-<<<<<<< HEAD
 	/* Set the quad enable bit - only for quad commands */
 	if ((flash->read_cmd == CMD_READ_QUAD_OUTPUT_FAST) ||
 	    (flash->read_cmd == CMD_READ_QUAD_IO_FAST) ||
@@ -225,8 +224,6 @@
 #endif
 	}
 
-=======
->>>>>>> 524123a7
 	/* Read dummy_byte: dummy byte is determined based on the
 	 * dummy cycles of a particular command.
 	 * Fast commands - dummy_byte = dummy_cycles/8
