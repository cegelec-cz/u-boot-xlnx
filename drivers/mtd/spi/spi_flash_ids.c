// SPDX-License-Identifier: GPL-2.0+
/*
 * SPI Flash ID's.
 *
 * Copyright (C) 2016 Jagan Teki <jagan@openedev.com>
 * Copyright (C) 2013 Jagannadha Sutradharudu Teki, Xilinx Inc.
 */

#include <common.h>
#include <spi.h>
#include <spi_flash.h>

#include "sf_internal.h"

/* Used when the "_ext_id" is two bytes at most */
#define INFO(_jedec_id, _ext_id, _sector_size, _n_sectors, _flags)	\
		.id = {							\
			((_jedec_id) >> 16) & 0xff,			\
			((_jedec_id) >> 8) & 0xff,			\
			(_jedec_id) & 0xff,				\
			((_ext_id) >> 8) & 0xff,			\
			(_ext_id) & 0xff,				\
			},						\
		.id_len = (!(_jedec_id) ? 0 : (3 + ((_ext_id) ? 2 : 0))),	\
		.sector_size = (_sector_size),				\
		.n_sectors = (_n_sectors),				\
		.page_size = 256,					\
		.flags = (_flags),

#define INFO6(_jedec_id, _ext_id, _sector_size, _n_sectors, _flags)	\
		.id = {							\
			((_jedec_id) >> 16) & 0xff,			\
			((_jedec_id) >> 8) & 0xff,			\
			(_jedec_id) & 0xff,				\
			((_ext_id) >> 16) & 0xff,			\
			((_ext_id) >> 8) & 0xff,			\
			(_ext_id) & 0xff,				\
			},						\
		.id_len = 6,						\
		.sector_size = (_sector_size),				\
		.n_sectors = (_n_sectors),				\
		.page_size = 256,					\
		.flags = (_flags),

const struct spi_flash_info spi_flash_ids[] = {
#ifdef CONFIG_SPI_FLASH_ATMEL		/* ATMEL */
	{"at45db011d",	   INFO(0x1f2200, 0x0, 64 * 1024,     4, SECT_4K) },
	{"at45db021d",	   INFO(0x1f2300, 0x0, 64 * 1024,     8, SECT_4K) },
	{"at45db041d",	   INFO(0x1f2400, 0x0, 64 * 1024,     8, SECT_4K) },
	{"at45db081d",	   INFO(0x1f2500, 0x0, 64 * 1024,    16, SECT_4K) },
	{"at45db161d",	   INFO(0x1f2600, 0x0, 64 * 1024,    32, SECT_4K) },
	{"at45db321d",	   INFO(0x1f2700, 0x0, 64 * 1024,    64, SECT_4K) },
	{"at45db641d",	   INFO(0x1f2800, 0x0, 64 * 1024,   128, SECT_4K) },
	{"at25df321a",     INFO(0x1f4701, 0x0, 64 * 1024,    64, SECT_4K) },
	{"at25df321",      INFO(0x1f4700, 0x0, 64 * 1024,    64, SECT_4K) },
	{"at26df081a",     INFO(0x1f4501, 0x0, 64 * 1024,    16, SECT_4K) },
#endif
#ifdef CONFIG_SPI_FLASH_EON		/* EON */
	{"en25q32b",	   INFO(0x1c3016, 0x0, 64 * 1024,    64, 0) },
	{"en25q64",	   INFO(0x1c3017, 0x0, 64 * 1024,   128, SECT_4K) },
	{"en25q128b",	   INFO(0x1c3018, 0x0, 64 * 1024,   256, 0) },
	{"en25s64",	   INFO(0x1c3817, 0x0, 64 * 1024,   128, 0) },
#endif
#ifdef CONFIG_SPI_FLASH_GIGADEVICE	/* GIGADEVICE */
	{"gd25q16c",	   INFO(0xc84015, 0x0, 64 * 1024,    32, RD_FULL | WR_QPP | SECT_4K) },
	{"gd25q64b",	   INFO(0xc84017, 0x0, 64 * 1024,   128, SECT_4K) },
	{"gd25q32b",       INFO(0xc84016, 0x0, 64 * 1024,    64, SECT_4K) },
	{"gd25lq32",	   INFO(0xc86016, 0x0, 64 * 1024,    64, SECT_4K) },
#endif
#ifdef CONFIG_SPI_FLASH_ISSI		/* ISSI */
	{"is25lq040b",	   INFO(0x9d4013, 0x0, 64 * 1024,    8, 0)  },
	{"is25lp008d",	   INFO(0x9d6014, 0x0, 64 * 1024,    16, RD_QUAD) },
	{"is25wp008d",	   INFO(0x9d7014, 0x0, 64 * 1024,    16, RD_QUAD) },
	{"is25lp016d",	   INFO(0x9d6015, 0x0, 64 * 1024,    32, RD_QUAD) },
	{"is25wp016d",	   INFO(0x9d7015, 0x0, 64 * 1024,    32, RD_QUAD) },
	{"is25lp032d",	   INFO(0x9d6016, 0x0, 64 * 1024,    64, RD_QUAD) },
	{"is25wp032d",	   INFO(0x9d7016, 0x0, 64 * 1024,    64, RD_QUAD) },
	{"is25lp064",	   INFO(0x9d6017, 0x0, 64 * 1024,   128, 0) },
	{"is25wp064d",	   INFO(0x9d7017, 0x0, 64 * 1024,   128, RD_QUAD) },
	{"is25lp128",	   INFO(0x9d6018, 0x0, 64 * 1024,   256, 0) },
<<<<<<< HEAD
	{"is25lp256d",	   INFO(0x9d6019, 0x0, 64 * 1024,   512, RD_QUAD) },
	{"is25wp256d",	   INFO(0x9d7019, 0x0, 64 * 1024,   512, RD_QUAD) },
=======
	{"is25lp256",	   INFO(0x9d6019, 0x0, 64 * 1024,   512, 0) },
	{"is25wp032",	   INFO(0x9d7016, 0x0, 64 * 1024,    64, RD_FULL | SECT_4K) },
	{"is25wp064",	   INFO(0x9d7017, 0x0, 64 * 1024,   128, RD_FULL | SECT_4K) },
	{"is25wp128",	   INFO(0x9d7018, 0x0, 64 * 1024,   256, RD_FULL | SECT_4K) },
>>>>>>> 0157013f
#endif
#ifdef CONFIG_SPI_FLASH_MACRONIX	/* MACRONIX */
	{"mx25l2006e",	   INFO(0xc22012, 0x0, 64 * 1024,     4, 0) },
	{"mx25l4005",	   INFO(0xc22013, 0x0, 64 * 1024,     8, 0) },
	{"mx25l8005",	   INFO(0xc22014, 0x0, 64 * 1024,    16, 0) },
	{"mx25l1605d",	   INFO(0xc22015, 0x0, 64 * 1024,    32, 0) },
	{"mx25l3205d",	   INFO(0xc22016, 0x0, 64 * 1024,    64, 0) },
	{"mx25l6405d",	   INFO(0xc22017, 0x0, 64 * 1024,   128, 0) },
	{"mx25l12805",	   INFO(0xc22018, 0x0, 64 * 1024,   256, RD_FULL | WR_QPP) },
	{"mx25l25635f",	   INFO(0xc22019, 0x0, 64 * 1024,   512, RD_FULL | WR_QPP) },
	{"mx25l51235f",	   INFO(0xc2201a, 0x0, 64 * 1024,  1024, RD_FULL | WR_QPP) },
	{"mx25l1633e",	   INFO(0xc22415, 0x0, 64 * 1024,    32, RD_FULL | WR_QPP | SECT_4K) },
	{"mx25u6435f",	   INFO(0xc22537, 0x0, 64 * 1024,   128, RD_FULL | WR_QPP) },
	{"mx25u12835f",	   INFO(0xc22538, 0x0, 64 * 1024,   256, RD_FULL | WR_QPP) },
	{"mx25u25635f",	   INFO(0xc22539, 0x0, 64 * 1024,   512, RD_FULL | WR_QPP) },
	{"mx25l12855e",	   INFO(0xc22618, 0x0, 64 * 1024,   256, RD_FULL | WR_QPP) },
	{"mx25u1635e",     INFO(0xc22535, 0x0, 64 * 1024,  32, SECT_4K) },
	{"mx25u25635f",    INFO(0xc22539, 0x0, 64 * 1024,   512, RD_FULL | WR_QPP) },
	{"mx66u51235f",    INFO(0xc2253a, 0x0, 64 * 1024,  1024, RD_FULL | WR_QPP) },
	{"mx66l1g45g",     INFO(0xc2201b, 0x0, 64 * 1024,  2048, RD_FULL | WR_QPP) },
	{"mx66u1g45g",     INFO(0xc2253b, 0x0, 64 * 1024,  2048, RD_FULL | WR_QPP) },
#endif
#ifdef CONFIG_SPI_FLASH_SPANSION	/* SPANSION */
	{"s25fl008a",	   INFO(0x010213, 0x0, 64 * 1024,    16, 0) },
	{"s25fl016a",	   INFO(0x010214, 0x0, 64 * 1024,    32, 0) },
	{"s25fl032a",	   INFO(0x010215, 0x0, 64 * 1024,    64, 0) },
	{"s25fl064a",	   INFO(0x010216, 0x0, 64 * 1024,   128, 0) },
<<<<<<< HEAD
	{"s25fl064l",	   INFO(0x016017, 0x0, 64 * 1024,   128, 0) },
	{"s25fl116k",	   INFO(0x014015, 0x0, 64 * 1024,   128, 0) },
=======
	{"s25fl208k",	   INFO(0x014014, 0x0, 64 * 1024,    16, 0) },
	{"s25fl116k",	   INFO(0x014015, 0x0, 64 * 1024,    32, 0) },
>>>>>>> 0157013f
	{"s25fl164k",	   INFO(0x014017, 0x0140,  64 * 1024,   128, 0) },
	{"s25fl128p_256k", INFO(0x012018, 0x0300, 256 * 1024,    64, RD_FULL | WR_QPP) },
	{"s25fl128p_64k",  INFO(0x012018, 0x0301,  64 * 1024,   256, RD_FULL | WR_QPP) },
	{"s25fl032p",	   INFO(0x010215, 0x4d00,  64 * 1024,    64, RD_FULL | WR_QPP) },
	{"s25fl064p",	   INFO(0x010216, 0x4d00,  64 * 1024,   128, RD_FULL | WR_QPP) },
	{"s25fl128s_256k", INFO(0x012018, 0x4d00, 256 * 1024,    64, RD_FULL | WR_QPP) },
	{"s25fl128s_64k",  INFO(0x012018, 0x4d01,  64 * 1024,   256, RD_FULL | WR_QPP) },
	{"s25fl128l",      INFO(0x016018, 0, 64 * 1024,    256, RD_FULL | WR_QPP) },
	{"s25fl256s_256k", INFO(0x010219, 0x4d00, 256 * 1024,   128, RD_FULL | WR_QPP) },
	{"s25fs256s_64k",  INFO6(0x010219, 0x4d0181, 64 * 1024, 512, RD_FULL | WR_QPP | SECT_4K) },
	{"s25fl256s_64k",  INFO(0x010219, 0x4d01,  64 * 1024,   512, RD_FULL | WR_QPP) },
	{"s25fs512s",      INFO6(0x010220, 0x4d0081, 256 * 1024, 256, RD_FULL | WR_QPP | SECT_4K) },
	{"s25fl512s_256k", INFO(0x010220, 0x4d00, 256 * 1024,   256, RD_FULL | WR_QPP) },
	{"s25fl512s_64k",  INFO(0x010220, 0x4d01,  64 * 1024,  1024, RD_FULL | WR_QPP) },
	{"s25fl512s_512k", INFO(0x010220, 0x4f00, 256 * 1024,   256, RD_FULL | WR_QPP) },
	{"s70fs01gs_256k", INFO(0x010221, 0x4d00, 256 * 1024,   512, RD_FULL | WR_QPP) },
#endif
#ifdef CONFIG_SPI_FLASH_STMICRO		/* STMICRO */
	{"m25p10",	   INFO(0x202011, 0x0, 32 * 1024,     4, 0) },
	{"m25p20",	   INFO(0x202012, 0x0, 64 * 1024,     4, 0) },
	{"m25p40",	   INFO(0x202013, 0x0, 64 * 1024,     8, 0) },
	{"m25p80",	   INFO(0x202014, 0x0, 64 * 1024,    16, 0) },
	{"m25p16",	   INFO(0x202015, 0x0, 64 * 1024,    32, 0) },
	{"m25pE16",	   INFO(0x208015, 0x1000, 64 * 1024, 32, 0) },
	{"m25pX16",	   INFO(0x207115, 0x1000, 64 * 1024, 32, RD_QUAD | RD_DUAL) },
	{"m25p32",	   INFO(0x202016, 0x0,  64 * 1024,    64, 0) },
	{"m25p64",	   INFO(0x202017, 0x0,  64 * 1024,   128, 0) },
	{"m25p128",	   INFO(0x202018, 0x0, 256 * 1024,    64, 0) },
	{"m25pX64",	   INFO(0x207117, 0x0,  64 * 1024,   128, SECT_4K) },
	{"n25q016a",       INFO(0x20bb15, 0x0,	64 * 1024,    32, SECT_4K) },
	{"n25q32",	   INFO(0x20ba16, 0x0,  64 * 1024,    64, RD_FULL | WR_QPP | SECT_4K) },
	{"n25q32a",	   INFO(0x20bb16, 0x0,  64 * 1024,    64, RD_FULL | WR_QPP | SECT_4K) },
	{"n25q64",	   INFO(0x20ba17, 0x0,  64 * 1024,   128, RD_FULL | WR_QPP | SECT_4K) },
	{"n25q64a",	   INFO(0x20bb17, 0x0,  64 * 1024,   128, RD_FULL | WR_QPP | SECT_4K) },
	{"n25q128",	   INFO(0x20ba18, 0x0,  64 * 1024,   256, RD_FULL | WR_QPP) },
	{"n25q128a",	   INFO(0x20bb18, 0x0,  64 * 1024,   256, RD_FULL | WR_QPP) },
	{"n25q256",	   INFO(0x20ba19, 0x0,  64 * 1024,   512, RD_FULL | WR_QPP | E_FSR | SECT_4K) },
	{"n25q256a",	   INFO(0x20bb19, 0x0,  64 * 1024,   512, RD_FULL | WR_QPP | E_FSR | SECT_4K) },
	{"n25q512",	   INFO(0x20ba20, 0x0,  64 * 1024,  1024, RD_FULL | WR_QPP | E_FSR | SECT_4K) },
	{"n25q512a",	   INFO(0x20bb20, 0x0,  64 * 1024,  1024, RD_FULL | WR_QPP | E_FSR | SECT_4K) },
	{"n25q1024",	   INFO(0x20ba21, 0x0,  64 * 1024,  2048, RD_FULL | WR_QPP | E_FSR | SECT_4K) },
	{"n25q1024a",	   INFO(0x20bb21, 0x0,  64 * 1024,  2048, RD_FULL | WR_QPP | E_FSR | SECT_4K) },
	{"mt25qu02g",	   INFO(0x20bb22, 0x0,  64 * 1024,  4096, RD_FULL | WR_QPP | E_FSR | SECT_4K) },
	{"mt25ql02g",	   INFO(0x20ba22, 0x0,  64 * 1024,  4096, RD_FULL | WR_QPP | E_FSR | SECT_4K) },
	{"mt35xu512g",	   INFO6(0x2c5b1a, 0x104100,  128 * 1024,  512, E_FSR | SECT_4K) },
#endif
#ifdef CONFIG_SPI_FLASH_SST		/* SST */
	{"sst25vf040b",	   INFO(0xbf258d, 0x0,	64 * 1024,     8, SECT_4K | SST_WR) },
	{"sst25vf080b",	   INFO(0xbf258e, 0x0,	64 * 1024,    16, SECT_4K | SST_WR) },
	{"sst25vf016b",	   INFO(0xbf2541, 0x0,	64 * 1024,    32, SECT_4K | SST_WR) },
	{"sst25vf032b",	   INFO(0xbf254a, 0x0,	64 * 1024,    64, SECT_4K | SST_WR) },
	{"sst25vf064c",	   INFO(0xbf254b, 0x0,	64 * 1024,   128, SECT_4K) },
	{"sst25wf512",	   INFO(0xbf2501, 0x0,	64 * 1024,     1, SECT_4K | SST_WR) },
	{"sst25wf010",	   INFO(0xbf2502, 0x0,	64 * 1024,     2, SECT_4K | SST_WR) },
	{"sst25wf020",	   INFO(0xbf2503, 0x0,	64 * 1024,     4, SECT_4K | SST_WR) },
	{"sst25wf040",	   INFO(0xbf2504, 0x0,	64 * 1024,     8, SECT_4K | SST_WR) },
	{"sst25wf040b",	   INFO(0x621613, 0x0,	64 * 1024,     8, SECT_4K) },
	{"sst25wf080",	   INFO(0xbf2505, 0x0,	64 * 1024,    16, SECT_4K | SST_WR) },
<<<<<<< HEAD
	{"sst26wf016b",	   INFO(0xbf2651, 0x0,	64 * 1024,   256, SECT_4K) },
=======
	{"sst26wf016",	   INFO(0xbf2651, 0x0,	64 * 1024,    32, SECT_4K) },
	{"sst26wf032",	   INFO(0xbf2622, 0x0,	64 * 1024,    64, SECT_4K) },
	{"sst26wf064",	   INFO(0xbf2643, 0x0,	64 * 1024,   128, SECT_4K) },
>>>>>>> 0157013f
#endif
#ifdef CONFIG_SPI_FLASH_WINBOND		/* WINBOND */
	{"w25p80",	   INFO(0xef2014, 0x0,	64 * 1024,    16, 0) },
	{"w25p16",	   INFO(0xef2015, 0x0,	64 * 1024,    32, 0) },
	{"w25p32",	   INFO(0xef2016, 0x0,	64 * 1024,    64, 0) },
	{"w25x40",	   INFO(0xef3013, 0x0,	64 * 1024,     8, SECT_4K) },
	{"w25x16",	   INFO(0xef3015, 0x0,	64 * 1024,    32, SECT_4K) },
	{"w25x32",	   INFO(0xef3016, 0x0,	64 * 1024,    64, SECT_4K) },
	{"w25x64",	   INFO(0xef3017, 0x0,	64 * 1024,   128, SECT_4K) },
	{"w25q80bl",	   INFO(0xef4014, 0x0,	64 * 1024,    16, RD_FULL | WR_QPP | SECT_4K) },
	{"w25q16cl",	   INFO(0xef4015, 0x0,	64 * 1024,    32, RD_FULL | WR_QPP | SECT_4K) },
	{"w25q32bv",	   INFO(0xef4016, 0x0,	64 * 1024,    64, RD_FULL | WR_QPP | SECT_4K) },
	{"w25q64cv",	   INFO(0xef4017, 0x0,	64 * 1024,   128, RD_FULL | WR_QPP | SECT_4K) },
	{"w25q128bv",	   INFO(0xef4018, 0x0,	64 * 1024,   256, RD_FULL | WR_QPP | SECT_4K) },
	{"w25q256",	   INFO(0xef4019, 0x0,	64 * 1024,   512, RD_FULL | WR_QPP | SECT_4K) },
	{"w25q80bw",	   INFO(0xef5014, 0x0,	64 * 1024,    16, RD_FULL | WR_QPP | SECT_4K) },
	{"w25q16dw",	   INFO(0xef6015, 0x0,	64 * 1024,    32, RD_FULL | WR_QPP | SECT_4K) },
	{"w25q16jv",	   INFO(0xef7015, 0x0,	64 * 1024,    32, RD_FULL | WR_QPP | SECT_4K) },
	{"w25q32dw",	   INFO(0xef6016, 0x0,	64 * 1024,    64, RD_FULL | WR_QPP | SECT_4K) },
	{"w25q32jv",	   INFO(0xef7016, 0x0,	64 * 1024,    64, RD_FULL | WR_QPP | SECT_4K) },
	{"w25q64dw",	   INFO(0xef6017, 0x0,	64 * 1024,   128, RD_FULL | WR_QPP | SECT_4K) },
	{"w25q64jv",	   INFO(0xef7017, 0x0,	64 * 1024,   128, RD_FULL | WR_QPP | SECT_4K) },
	{"w25q128fw",	   INFO(0xef6018, 0x0,	64 * 1024,   256, RD_FULL | WR_QPP | SECT_4K) },
	{"w25q128jv",	   INFO(0xef7018, 0x0,	64 * 1024,   256, RD_FULL | WR_QPP | SECT_4K) },
	{"w25q256fw",	   INFO(0xef6019, 0x0,	64 * 1024,   512, RD_FULL | WR_QPP | SECT_4K) },
	{"w25q256jw",	   INFO(0xef7019, 0x0,	64 * 1024,   512, RD_FULL | WR_QPP | SECT_4K) },
#endif
#ifdef CONFIG_SPI_FLASH_XMC /* Wuhan Xinxin Semiconductor Manufacturing Corp */
	{ "xm25qh64a",	   INFO(0x207017, 0x0, 64 * 1024,    128, SECT_4K | RD_DUAL | RD_QUAD) },
	{ "xm25qh128a",	   INFO(0x207018, 0x0, 64 * 1024,    256, SECT_4K | RD_DUAL | RD_QUAD) },
#endif
	{},	/* Empty entry to terminate the list */
	/*
	 * Note:
	 * Below paired flash devices has similar spi_flash params.
	 * (s25fl129p_64k, s25fl128s_64k)
	 * (w25q80bl, w25q80bv)
	 * (w25q16cl, w25q16dv, w25q16jv)
	 * (w25q32bv, w25q32fv_spi)
	 * (w25q64cv, w25q64fv_spi)
	 * (w25q128bv, w25q128fv_spi)
	 * (w25q32dw, w25q32fv_qpi)
	 * (w25q64dw, w25q64fv_qpi)
	 * (w25q128fw, w25q128fv_qpi)
	 * (w25q256fw, w25q256fv_qpi)
	 */
};<|MERGE_RESOLUTION|>--- conflicted
+++ resolved
@@ -78,15 +78,11 @@
 	{"is25lp064",	   INFO(0x9d6017, 0x0, 64 * 1024,   128, 0) },
 	{"is25wp064d",	   INFO(0x9d7017, 0x0, 64 * 1024,   128, RD_QUAD) },
 	{"is25lp128",	   INFO(0x9d6018, 0x0, 64 * 1024,   256, 0) },
-<<<<<<< HEAD
 	{"is25lp256d",	   INFO(0x9d6019, 0x0, 64 * 1024,   512, RD_QUAD) },
-	{"is25wp256d",	   INFO(0x9d7019, 0x0, 64 * 1024,   512, RD_QUAD) },
-=======
-	{"is25lp256",	   INFO(0x9d6019, 0x0, 64 * 1024,   512, 0) },
 	{"is25wp032",	   INFO(0x9d7016, 0x0, 64 * 1024,    64, RD_FULL | SECT_4K) },
 	{"is25wp064",	   INFO(0x9d7017, 0x0, 64 * 1024,   128, RD_FULL | SECT_4K) },
 	{"is25wp128",	   INFO(0x9d7018, 0x0, 64 * 1024,   256, RD_FULL | SECT_4K) },
->>>>>>> 0157013f
+	{"is25wp256d",	   INFO(0x9d7019, 0x0, 64 * 1024,   512, RD_QUAD) },
 #endif
 #ifdef CONFIG_SPI_FLASH_MACRONIX	/* MACRONIX */
 	{"mx25l2006e",	   INFO(0xc22012, 0x0, 64 * 1024,     4, 0) },
@@ -114,13 +110,9 @@
 	{"s25fl016a",	   INFO(0x010214, 0x0, 64 * 1024,    32, 0) },
 	{"s25fl032a",	   INFO(0x010215, 0x0, 64 * 1024,    64, 0) },
 	{"s25fl064a",	   INFO(0x010216, 0x0, 64 * 1024,   128, 0) },
-<<<<<<< HEAD
 	{"s25fl064l",	   INFO(0x016017, 0x0, 64 * 1024,   128, 0) },
-	{"s25fl116k",	   INFO(0x014015, 0x0, 64 * 1024,   128, 0) },
-=======
 	{"s25fl208k",	   INFO(0x014014, 0x0, 64 * 1024,    16, 0) },
 	{"s25fl116k",	   INFO(0x014015, 0x0, 64 * 1024,    32, 0) },
->>>>>>> 0157013f
 	{"s25fl164k",	   INFO(0x014017, 0x0140,  64 * 1024,   128, 0) },
 	{"s25fl128p_256k", INFO(0x012018, 0x0300, 256 * 1024,    64, RD_FULL | WR_QPP) },
 	{"s25fl128p_64k",  INFO(0x012018, 0x0301,  64 * 1024,   256, RD_FULL | WR_QPP) },
@@ -179,13 +171,9 @@
 	{"sst25wf040",	   INFO(0xbf2504, 0x0,	64 * 1024,     8, SECT_4K | SST_WR) },
 	{"sst25wf040b",	   INFO(0x621613, 0x0,	64 * 1024,     8, SECT_4K) },
 	{"sst25wf080",	   INFO(0xbf2505, 0x0,	64 * 1024,    16, SECT_4K | SST_WR) },
-<<<<<<< HEAD
-	{"sst26wf016b",	   INFO(0xbf2651, 0x0,	64 * 1024,   256, SECT_4K) },
-=======
 	{"sst26wf016",	   INFO(0xbf2651, 0x0,	64 * 1024,    32, SECT_4K) },
 	{"sst26wf032",	   INFO(0xbf2622, 0x0,	64 * 1024,    64, SECT_4K) },
 	{"sst26wf064",	   INFO(0xbf2643, 0x0,	64 * 1024,   128, SECT_4K) },
->>>>>>> 0157013f
 #endif
 #ifdef CONFIG_SPI_FLASH_WINBOND		/* WINBOND */
 	{"w25p80",	   INFO(0xef2014, 0x0,	64 * 1024,    16, 0) },
