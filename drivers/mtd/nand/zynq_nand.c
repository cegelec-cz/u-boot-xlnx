/*
 * Xilinx PS NAND Flash Controller Driver
 * This driver is based on plat_nand.c and mxc_nand.c drivers
 *
 * Copyright (C) 2009 Xilinx, Inc.
 *
 * This program is free software; you can redistribute it and/or modify it under
 * the terms of the GNU General Public License version 2 as published by the
 * Free Software Foundation; either version 2 of the License, or (at your
 * option) any later version.
 *
 * You should have received a copy of the GNU General Public License along with
 * this program; if not, write to the Free Software Foundation, Inc., 59 Temple
 * Place, Suite 330, Boston, MA  02111-1307  USA
 */

#include <common.h>
#include <malloc.h>
#include <asm/arch/nand.h>
#include <asm/io.h>
#include <linux/mtd/mtd.h>
#include <linux/mtd/nand.h>
#include <linux/mtd/partitions.h>
#include <linux/mtd/nand_ecc.h>

/* The NAND flash driver defines */
#define XNANDPS_CMD_PHASE	1	/* End command valid in command phase */
#define XNANDPS_DATA_PHASE	2	/* End command valid in data phase */
#define XNANDPS_ECC_SIZE	512	/* Size of data for ECC operation */

/* Flash memory controller operating parameters */
#define XNANDPS_CLR_CONFIG	((0x1 << 1)  |	/* Disable interrupt */ \
				(0x1 << 4)   |	/* Clear interrupt */ \
				(0x1 << 6))	/* Disable ECC interrupt */

/* Assuming 50MHz clock (20ns cycle time) and 3V operation */
#define XNANDPS_SET_CYCLES	((0x2 << 20) |	/* t_rr from nand_cycles */ \
				(0x2 << 17)  |	/* t_ar from nand_cycles */ \
				(0x1 << 14)  |	/* t_clr from nand_cycles */ \
				(0x3 << 11)  |	/* t_wp from nand_cycles */ \
				(0x2 << 8)   |	/* t_rea from nand_cycles */ \
				(0x5 << 4)   |	/* t_wc from nand_cycles */ \
				(0x5 << 0))	/* t_rc from nand_cycles */

#define XNANDPS_SET_OPMODE	0x0

#define XNANDPS_DIRECT_CMD	((0x4 << 23) |	/* Chip 0 from interface 1 */ \
				(0x2 << 21))	/* UpdateRegs operation */

#define XNANDPS_ECC_CONFIG	((0x1 << 2)  |	/* ECC available on APB */ \
				(0x1 << 4)   |	/* ECC read at end of page */ \
				(0x0 << 5))	/* No Jumping */

#define XNANDPS_ECC_CMD1	((0x80)      |	/* Write command */ \
				(0x00 << 8)  |	/* Read command */ \
				(0x30 << 16) |	/* Read End command */ \
				(0x1 << 24))	/* Read End command calid */

#define XNANDPS_ECC_CMD2	((0x85)      |	/* Write col change cmd */ \
				(0x05 << 8)  |	/* Read col change cmd */ \
				(0xE0 << 16) |	/* Read col change end cmd */ \
				(0x1 << 24))	/* Read col change
							end cmd valid */
/* AXI Address definitions */
#define START_CMD_SHIFT		3
#define END_CMD_SHIFT		11
#define END_CMD_VALID_SHIFT	20
#define ADDR_CYCLES_SHIFT	21
#define CLEAR_CS_SHIFT		21
#define ECC_LAST_SHIFT		10
#define COMMAND_PHASE		(0 << 19)
#define DATA_PHASE		(1 << 19)

#define XNANDPS_ECC_LAST	(1 << ECC_LAST_SHIFT)	/* Set ECC_Last */
#define XNANDPS_CLEAR_CS	(1 << CLEAR_CS_SHIFT)	/* Clear chip select */

/* ECC block registers bit position and bit mask */
#define XNANDPS_ECC_BUSY	(1 << 6)	/* ECC block is busy */
#define XNANDPS_ECC_MASK	0x00FFFFFF	/* ECC value mask */

<<<<<<< HEAD
/* Memory controller configuration register offset */
struct xnandps_smc_mem_regs {
	u32	csr;		/* 0x00 */
	u32	reserved[2];
=======
/* SMC register set */
struct xnandps_smc_regs {
	u32	csr;		/* 0x00 */
	u32	reserved0[2];
>>>>>>> feac0114
	u32	cfr;		/* 0x0C */
	u32	dcr;		/* 0x10 */
	u32	scr;		/* 0x14 */
	u32	sor;		/* 0x18 */
<<<<<<< HEAD
};

#define xnandps_smc_mem_base	\
	((struct xnandps_smc_mem_regs *) XPSS_CRTL_PARPORT_BASEADDR)

struct xnand_smc_ecc_regs {
	u32	esr;		/* 0x400 */
	u32	emcr;		/* 0x404 */
	u32	emcmd1r;	/* 0x408 */
	u32	emcmd2r;	/* 0x40C */
	u32	reserved[2];
	u32	eval0r;		/* 0x418 */
};

#define xnandps_smc_ecc_base	\
	((struct xnand_smc_ecc_regs *) (XPSS_CRTL_PARPORT_BASEADDR + 0x400))

=======
	u32	reserved1[249];
	u32	esr;		/* 0x400 */
	u32	emcr;		/* 0x404 */
	u32	emcmd1r;	/* 0x408 */
	u32	emcmd2r;	/* 0x40C */
	u32	reserved2[2];
	u32	eval0r;		/* 0x418 */
};

#define xnandps_smc_base	\
	((struct xnandps_smc_regs *) XPSS_CRTL_PARPORT_BASEADDR)

>>>>>>> feac0114
/*
 * struct xnandps_command_format - Defines NAND flash command format
 * @start_cmd:		First cycle command (Start command)
 * @end_cmd:		Second cycle command (Last command)
 * @addr_cycles:	Number of address cycles required to send the address
 * @end_cmd_valid:	The second cycle command is valid for cmd or data phase
 */
struct xnandps_command_format {
	int start_cmd;
	int end_cmd;
	u8 addr_cycles;
	u8 end_cmd_valid;
};

/*
 * struct xnandps_info - Defines the NAND flash driver instance
 * @parts:		Pointer	to the mtd_partition structure
 * @nand_base:		Virtual address of the NAND flash device
 * @end_cmd_pending:	End command is pending
 * @end_cmd:		End command
 */
struct xnandps_info {
#ifdef CONFIG_MTD_PARTITIONS
	struct mtd_partition	*parts;
#endif
	void __iomem		*nand_base;
	unsigned long		end_cmd_pending;
	unsigned long		end_cmd;
};

#define NAND_CMD_GET_FEATURES	0xEE
#define NAND_CMD_SET_FEATURES	0xEF
#define ONDIE_ECC_FEATURE_ADDR	0x90

/*  The NAND flash operations command format */
static const struct xnandps_command_format xnandps_commands[] = {
	{NAND_CMD_READ0, NAND_CMD_READSTART, 5, XNANDPS_CMD_PHASE},
	{NAND_CMD_RNDOUT, NAND_CMD_RNDOUTSTART, 2, XNANDPS_CMD_PHASE},
	{NAND_CMD_READID, NAND_CMD_NONE, 1, NAND_CMD_NONE},
	{NAND_CMD_STATUS, NAND_CMD_NONE, 0, NAND_CMD_NONE},
	{NAND_CMD_SEQIN, NAND_CMD_PAGEPROG, 5, XNANDPS_DATA_PHASE},
	{NAND_CMD_RNDIN, NAND_CMD_NONE, 2, NAND_CMD_NONE},
	{NAND_CMD_ERASE1, NAND_CMD_ERASE2, 3, XNANDPS_CMD_PHASE},
	{NAND_CMD_RESET, NAND_CMD_NONE, 0, NAND_CMD_NONE},
	{NAND_CMD_PARAM, NAND_CMD_NONE, 1, NAND_CMD_NONE},
	{NAND_CMD_GET_FEATURES, NAND_CMD_NONE, 1, NAND_CMD_NONE},
	{NAND_CMD_SET_FEATURES, NAND_CMD_NONE, 1, NAND_CMD_NONE},
	{NAND_CMD_NONE, NAND_CMD_NONE, 0, 0},
	/* Add all the flash commands supported by the flash device and Linux
	 * The cache program command is not supported by driver because driver
	 * cant differentiate between page program and cached page program from
	 * start command, these commands can be differentiated through end
	 * command, which doesn't fit in to the driver design. The cache program
	 * command is not supported by NAND subsystem also, look at 1612 line
	 * number (in nand_write_page function) of nand_base.c file.
	 * {NAND_CMD_SEQIN, NAND_CMD_CACHEDPROG, 5, XNANDPS_YES}
	 */
};

/* Define default oob placement schemes for large and small page devices */
static struct nand_ecclayout nand_oob_16 = {
	.eccbytes = 3,
	.eccpos = {13, 14, 15},
	.oobfree = {
		{.offset = 0,
		 . length = 12} }
};

static struct nand_ecclayout nand_oob_64 = {
	.eccbytes = 12,
	.eccpos = {
		   52, 53, 54, 55, 56, 57,
		   58, 59, 60, 61, 62, 63},
	.oobfree = {
		{.offset = 2,
		 .length = 50} }
};

static struct nand_ecclayout ondie_nand_oob_64 = {
	.eccbytes = 32,

	.eccpos = {
		8, 9, 10, 11, 12, 13, 14, 15,
		24, 25, 26, 27, 28, 29, 30, 31,
		40, 41, 42, 43, 44, 45, 46, 47,
		56, 57, 58, 59, 60, 61, 62, 63
	},

	.oobfree = {
		{ .offset = 4, .length = 4 },
		{ .offset = 20, .length = 4 },
		{ .offset = 36, .length = 4 },
		{ .offset = 52, .length = 4 }
	}
};

/* Generic flash bbt decriptors */
static uint8_t bbt_pattern[] = {'B', 'b', 't', '0' };
static uint8_t mirror_pattern[] = {'1', 't', 'b', 'B' };

static struct nand_bbt_descr bbt_main_descr = {
	.options = NAND_BBT_LASTBLOCK | NAND_BBT_CREATE | NAND_BBT_WRITE |
		NAND_BBT_2BIT | NAND_BBT_VERSION | NAND_BBT_PERCHIP,
	.offs = 4,
	.len = 4,
	.veroffs = 20,
	.maxblocks = 4,
	.pattern = bbt_pattern
};

static struct nand_bbt_descr bbt_mirror_descr = {
	.options = NAND_BBT_LASTBLOCK | NAND_BBT_CREATE | NAND_BBT_WRITE |
		NAND_BBT_2BIT | NAND_BBT_VERSION | NAND_BBT_PERCHIP,
	.offs = 4,
	.len = 4,
	.veroffs = 20,
	.maxblocks = 4,
	.pattern = mirror_pattern
};

/*
 * xnandps_waitfor_ecc_completion - Wait for ECC completion
 *
 * returns: status for command completion, -1 for Timeout
 */
static int xnandps_waitfor_ecc_completion(void)
{
	unsigned long timeout;
	u32 status;

	/* Wait max 10ms */
	timeout = 10;
<<<<<<< HEAD
	status = readl(&xnandps_smc_ecc_base->esr);
	while (status & XNANDPS_ECC_BUSY) {
		status = readl(&xnandps_smc_ecc_base->esr);
=======
	status = readl(&xnandps_smc_base->esr);
	while (status & XNANDPS_ECC_BUSY) {
		status = readl(&xnandps_smc_base->esr);
>>>>>>> feac0114
		if (timeout == 0)
			return -1;
		timeout--;
		udelay(1);
	}

	return status;
}

/*
 * xnandps_init_nand_flash - Initialize NAND controller
 * @option:	Device property flags
 *
 * This function initializes the NAND flash interface on the NAND controller.
 *
 * returns:	0 on success or error value on failure
 */
static int xnandps_init_nand_flash(int option)
{
	u32 status;

	/* disable interrupts */
<<<<<<< HEAD
	writel(XNANDPS_CLR_CONFIG, &xnandps_smc_mem_base->cfr);
	/* Initialize the NAND interface by setting cycles and operation mode */
	writel(XNANDPS_SET_CYCLES, &xnandps_smc_mem_base->scr);
	if (option & NAND_BUSWIDTH_16)
		writel((XNANDPS_SET_OPMODE | 0x1), &xnandps_smc_mem_base->sor);
	else
		writel(XNANDPS_SET_OPMODE, &xnandps_smc_mem_base->sor);

	writel(XNANDPS_DIRECT_CMD, &xnandps_smc_mem_base->dcr);
=======
	writel(XNANDPS_CLR_CONFIG, &xnandps_smc_base->cfr);
	/* Initialize the NAND interface by setting cycles and operation mode */
	writel(XNANDPS_SET_CYCLES, &xnandps_smc_base->scr);
	if (option & NAND_BUSWIDTH_16)
		writel((XNANDPS_SET_OPMODE | 0x1), &xnandps_smc_base->sor);
	else
		writel(XNANDPS_SET_OPMODE, &xnandps_smc_base->sor);

	writel(XNANDPS_DIRECT_CMD, &xnandps_smc_base->dcr);
>>>>>>> feac0114

	/* Wait till the ECC operation is complete */
	status = xnandps_waitfor_ecc_completion();
	if (status < 0) {
		printf("xnandps_init_nand_flash: Timeout\n");
		return status;
	}

	/* Set the command1 and command2 register */
<<<<<<< HEAD
	writel(XNANDPS_ECC_CMD1, &xnandps_smc_ecc_base->emcmd1r);
	writel(XNANDPS_ECC_CMD2, &xnandps_smc_ecc_base->emcmd2r);
=======
	writel(XNANDPS_ECC_CMD1, &xnandps_smc_base->emcmd1r);
	writel(XNANDPS_ECC_CMD2, &xnandps_smc_base->emcmd2r);
>>>>>>> feac0114

	return 0;
}

/*
 * xnandps_calculate_hwecc - Calculate Hardware ECC
 * @mtd:	Pointer to the mtd_info structure
 * @data:	Pointer to the page data
 * @ecc_code:	Pointer to the ECC buffer where ECC data needs to be stored
 *
 * This function retrieves the Hardware ECC data from the controller and returns
 * ECC data back to the MTD subsystem.
 *
 * returns:	0 on success or error value on failure
 */
static int xnandps_calculate_hwecc(struct mtd_info *mtd, const u8 *data,
		u8 *ecc_code)
{
	u32 ecc_value = 0;
	u8 ecc_reg, ecc_byte;
	u32 ecc_status;

	/* Wait till the ECC operation is complete */
	ecc_status = xnandps_waitfor_ecc_completion();
	if (ecc_status < 0) {
		printf("xnandps_calculate_hwecc: Timeout\n");
		return ecc_status;
	}

	for (ecc_reg = 0; ecc_reg < 4; ecc_reg++) {
		/* Read ECC value for each block */
<<<<<<< HEAD
		ecc_value = readl(&xnandps_smc_ecc_base->eval0r + ecc_reg);
=======
		ecc_value = readl(&xnandps_smc_base->eval0r + ecc_reg);
>>>>>>> feac0114
		ecc_status = (ecc_value >> 24) & 0xFF;
		/* ECC value valid */
		if (ecc_status & 0x40) {
			for (ecc_byte = 0; ecc_byte < 3; ecc_byte++) {
				/* Copy ECC bytes to MTD buffer */
				*ecc_code = ecc_value & 0xFF;
				ecc_value = ecc_value >> 8;
				ecc_code++;
			}
		} else {
			debug("xnandps_calculate_hwecc: ecc status failed\n");
		}
	}
	return 0;
}

/*
 * onehot - onehot function
 * @value:	value to check for onehot
 *
 * This function checks whether a value is onehot or not.
 * onehot is if and only if onebit is set.
 *
 */
static int onehot(unsigned short value)
{
	return ((value & (value-1)) == 0);
}

/*
 * xnandps_correct_data - ECC correction function
 * @mtd:	Pointer to the mtd_info structure
 * @buf:	Pointer to the page data
 * @read_ecc:	Pointer to the ECC value read from spare data area
 * @calc_ecc:	Pointer to the calculated ECC value
 *
 * This function corrects the ECC single bit errors & detects 2-bit errors.
 *
 * returns:	0 if no ECC errors found
 *		1 if single bit error found and corrected.
 *		-1 if multiple ECC errors found.
 */
static int xnandps_correct_data(struct mtd_info *mtd, unsigned char *buf,
			unsigned char *read_ecc, unsigned char *calc_ecc)
{
	unsigned char bit_addr;
	unsigned int byte_addr;
	unsigned short ecc_odd, ecc_even;
	unsigned short read_ecc_lower, read_ecc_upper;
	unsigned short calc_ecc_lower, calc_ecc_upper;

	read_ecc_lower = (read_ecc[0] | (read_ecc[1] << 8)) & 0xfff;
	read_ecc_upper = ((read_ecc[1] >> 4) | (read_ecc[2] << 4)) & 0xfff;

	calc_ecc_lower = (calc_ecc[0] | (calc_ecc[1] << 8)) & 0xfff;
	calc_ecc_upper = ((calc_ecc[1] >> 4) | (calc_ecc[2] << 4)) & 0xfff;

	ecc_odd = read_ecc_lower ^ calc_ecc_lower;
	ecc_even = read_ecc_upper ^ calc_ecc_upper;

	if ((ecc_odd == 0) && (ecc_even == 0))
		return 0;       /* no error */
	else if (ecc_odd == (~ecc_even & 0xfff)) {
		/* bits [11:3] of error code is byte offset */
		byte_addr = (ecc_odd >> 3) & 0x1ff;
		/* bits [2:0] of error code is bit offset */
		bit_addr = ecc_odd & 0x7;
		/* Toggling error bit */
		buf[byte_addr] ^= (1 << bit_addr);
		return 1;
	} else if (onehot(ecc_odd | ecc_even) == 1) {
		return 1; /* one error in parity */
	} else {
		return -1; /* Uncorrectable error */
	}
}

/*
 * xnandps_read_oob - [REPLACABLE] the most common OOB data read function
 * @mtd:	mtd info structure
 * @chip:	nand chip info structure
 * @page:	page number to read
 * @sndcmd:	flag whether to issue read command or not
 */
static int xnandps_read_oob(struct mtd_info *mtd, struct nand_chip *chip,
			int page, int sndcmd)
{
	unsigned long data_width = 4;
	unsigned long data_phase_addr = 0;
	uint8_t *p;

	if (sndcmd) {
		chip->cmdfunc(mtd, NAND_CMD_READOOB, 0, page);
		sndcmd = 0;
	}

	p = chip->oob_poi;
	chip->read_buf(mtd, p, (mtd->oobsize - data_width));
	p += (mtd->oobsize - data_width);

	data_phase_addr = (unsigned long)chip->IO_ADDR_R;
	data_phase_addr |= XNANDPS_CLEAR_CS;
	chip->IO_ADDR_R = (void __iomem *)data_phase_addr;
	chip->read_buf(mtd, p, data_width);

	return sndcmd;
}

/*
 * xnandps_write_oob - [REPLACABLE] the most common OOB data write function
 * @mtd:	mtd info structure
 * @chip:	nand chip info structure
 * @page:	page number to write
 */
static int xnandps_write_oob(struct mtd_info *mtd, struct nand_chip *chip,
			int page)
{
	int status = 0;
	const uint8_t *buf = chip->oob_poi;
	unsigned long data_width = 4;
	unsigned long data_phase_addr = 0;

	chip->cmdfunc(mtd, NAND_CMD_SEQIN, mtd->writesize, page);

	chip->write_buf(mtd, buf, (mtd->oobsize - data_width));
	buf += (mtd->oobsize - data_width);

	data_phase_addr = (unsigned long) chip->IO_ADDR_W;
	data_phase_addr |= XNANDPS_CLEAR_CS;
	data_phase_addr |= (1 << END_CMD_VALID_SHIFT);
	chip->IO_ADDR_W = (void __iomem *) data_phase_addr;
	chip->write_buf(mtd, buf, data_width);

	/* Send command to program the OOB data */
	chip->cmdfunc(mtd, NAND_CMD_PAGEPROG, -1, -1);
	status = chip->waitfunc(mtd, chip);
	if (status)
		return NAND_STATUS_FAIL;

	return status;
}

/*
 * xnandps_read_page_raw - [Intern] read raw page data without ecc
 * @mtd:        mtd info structure
 * @chip:       nand chip info structure
 * @buf:        buffer to store read data
 * @page:       page number to read
 */
static int xnandps_read_page_raw(struct mtd_info *mtd, struct nand_chip *chip,
			      uint8_t *buf, int page)
{
	unsigned long data_width = 4;
	unsigned long data_phase_addr = 0;
	uint8_t *p;

	chip->read_buf(mtd, buf, mtd->writesize);

	p = chip->oob_poi;
	chip->read_buf(mtd, p, (mtd->oobsize - data_width));
	p += (mtd->oobsize - data_width);

	data_phase_addr = (unsigned long) chip->IO_ADDR_R;
	data_phase_addr |= XNANDPS_CLEAR_CS;
	chip->IO_ADDR_R = (void __iomem *) data_phase_addr;

	chip->read_buf(mtd, p, data_width);
	return 0;
}

static int xnandps_read_page_raw_nooob(struct mtd_info *mtd,
		struct nand_chip *chip, uint8_t *buf, int page)
{
	chip->read_buf(mtd, buf, mtd->writesize);
	return 0;
}

static int xnandps_read_subpage_raw(struct mtd_info *mtd,
		struct nand_chip *chip, uint32_t data_offs,
		uint32_t readlen, uint8_t *buf)
{
	if (data_offs != 0) {
		chip->cmdfunc(mtd, NAND_CMD_RNDOUT, data_offs, -1);
		buf += data_offs;
	}

	chip->read_buf(mtd, buf, readlen);
	return 0;
}

/*
 * xnandps_write_page_raw - [Intern] raw page write function
 * @mtd:        mtd info structure
 * @chip:       nand chip info structure
 * @buf:        data buffer
 */
static void xnandps_write_page_raw(struct mtd_info *mtd,
			struct nand_chip *chip, const uint8_t *buf)
{
	unsigned long data_width = 4;
	unsigned long data_phase_addr = 0;
	uint8_t *p;

	chip->write_buf(mtd, buf, mtd->writesize);

	p = chip->oob_poi;
	chip->write_buf(mtd, p, (mtd->oobsize - data_width));
	p += (mtd->oobsize - data_width);

	data_phase_addr = (unsigned long) chip->IO_ADDR_W;
	data_phase_addr |= XNANDPS_CLEAR_CS;
	data_phase_addr |= (1 << END_CMD_VALID_SHIFT);
	chip->IO_ADDR_W = (void __iomem *) data_phase_addr;

	chip->write_buf(mtd, p, data_width);
}

/*
 * nand_write_page_hwecc - Hardware ECC based page write function
 * @mtd:	Pointer to the mtd info structure
 * @chip:	Pointer to the NAND chip info structure
 * @buf:	Pointer to the data buffer
 *
 * This functions writes data and hardware generated ECC values in to the page.
 */
static void xnandps_write_page_hwecc(struct mtd_info *mtd,
				struct nand_chip *chip, const uint8_t *buf)
{
	int i, eccsize = chip->ecc.size;
	int eccsteps = chip->ecc.steps;
	uint8_t *ecc_calc = chip->buffers->ecccalc;
	const uint8_t *p = buf;
	uint32_t *eccpos = chip->ecc.layout->eccpos;
	unsigned long data_phase_addr = 0;
	unsigned long data_width = 4;
	uint8_t *oob_ptr;

	for ( ; (eccsteps - 1); eccsteps--) {
		chip->write_buf(mtd, p, eccsize);
		p += eccsize;
	}
	chip->write_buf(mtd, p, (eccsize - data_width));
	p += (eccsize - data_width);

	/* Set ECC Last bit to 1 */
	data_phase_addr = (unsigned long) chip->IO_ADDR_W;
	data_phase_addr |= XNANDPS_ECC_LAST;
	chip->IO_ADDR_W = (void __iomem *) data_phase_addr;
	chip->write_buf(mtd, p, data_width);

	/* Wait for ECC to be calculated and read the error values */
	p = buf;
	chip->ecc.calculate(mtd, p, &ecc_calc[0]);

	for (i = 0; i < chip->ecc.total; i++)
		chip->oob_poi[eccpos[i]] = ~(ecc_calc[i]);

	/* Clear ECC last bit */
	data_phase_addr = (unsigned long)chip->IO_ADDR_W;
	data_phase_addr &= ~XNANDPS_ECC_LAST;
	chip->IO_ADDR_W = (void __iomem *)data_phase_addr;

	/* Write the spare area with ECC bytes */
	oob_ptr = chip->oob_poi;
	chip->write_buf(mtd, oob_ptr, (mtd->oobsize - data_width));

	data_phase_addr = (unsigned long)chip->IO_ADDR_W;
	data_phase_addr |= XNANDPS_CLEAR_CS;
	data_phase_addr |= (1 << END_CMD_VALID_SHIFT);
	chip->IO_ADDR_W = (void __iomem *)data_phase_addr;
	oob_ptr += (mtd->oobsize - data_width);
	chip->write_buf(mtd, oob_ptr, data_width);
}

/*
 * xnandps_write_page_swecc - [REPLACABLE] software ecc based page
 * write function
 * @mtd:	mtd info structure
 * @chip:	nand chip info structure
 * @buf:	data buffer
 */
static void xnandps_write_page_swecc(struct mtd_info *mtd,
		struct nand_chip *chip, const uint8_t *buf)
{
	int i, eccsize = chip->ecc.size;
	int eccbytes = chip->ecc.bytes;
	int eccsteps = chip->ecc.steps;
	uint8_t *ecc_calc = chip->buffers->ecccalc;
	const uint8_t *p = buf;
	uint32_t *eccpos = chip->ecc.layout->eccpos;

	/* Software ecc calculation */
	for (i = 0; eccsteps; eccsteps--, i += eccbytes, p += eccsize)
		chip->ecc.calculate(mtd, p, &ecc_calc[i]);

	for (i = 0; i < chip->ecc.total; i++)
		chip->oob_poi[eccpos[i]] = ecc_calc[i];

	chip->ecc.write_page_raw(mtd, chip, buf);
}

/*
 * nand_read_page_hwecc - Hardware ECC based page read function
 * @mtd:	Pointer to the mtd info structure
 * @chip:	Pointer to the NAND chip info structure
 * @buf:	Pointer to the buffer to store read data
 * @page:	page number to read
 *
 * This functions reads data and checks the data integrity by comparing hardware
 * generated ECC values and read ECC values from spare area.
 *
 * returns:	0 always and updates ECC operation status in to MTD structure
 */
static int xnandps_read_page_hwecc(struct mtd_info *mtd,
				struct nand_chip *chip, uint8_t *buf, int page)
{
	int i, stat, eccsize = chip->ecc.size;
	int eccbytes = chip->ecc.bytes;
	int eccsteps = chip->ecc.steps;
	uint8_t *p = buf;
	uint8_t *ecc_calc = chip->buffers->ecccalc;
	uint8_t *ecc_code = chip->buffers->ecccode;
	uint32_t *eccpos = chip->ecc.layout->eccpos;
	unsigned long data_phase_addr = 0;
	unsigned long data_width = 4;
	uint8_t *oob_ptr;

	for ( ; (eccsteps - 1); eccsteps--) {
		chip->read_buf(mtd, p, eccsize);
		p += eccsize;
	}
	chip->read_buf(mtd, p, (eccsize - data_width));
	p += (eccsize - data_width);

	/* Set ECC Last bit to 1 */
	data_phase_addr = (unsigned long)chip->IO_ADDR_R;
	data_phase_addr |= XNANDPS_ECC_LAST;
	chip->IO_ADDR_R = (void __iomem *)data_phase_addr;
	chip->read_buf(mtd, p, data_width);

	/* Read the calculated ECC value */
	p = buf;
	chip->ecc.calculate(mtd, p, &ecc_calc[0]);

	/* Clear ECC last bit */
	data_phase_addr = (unsigned long)chip->IO_ADDR_R;
	data_phase_addr &= ~XNANDPS_ECC_LAST;
	chip->IO_ADDR_R = (void __iomem *)data_phase_addr;

	/* Read the stored ECC value */
	oob_ptr = chip->oob_poi;
	chip->read_buf(mtd, oob_ptr, (mtd->oobsize - data_width));

	/* de-assert chip select */
	data_phase_addr = (unsigned long)chip->IO_ADDR_R;
	data_phase_addr |= XNANDPS_CLEAR_CS;
	chip->IO_ADDR_R = (void __iomem *)data_phase_addr;

	oob_ptr += (mtd->oobsize - data_width);
	chip->read_buf(mtd, oob_ptr, data_width);

	for (i = 0; i < chip->ecc.total; i++)
		ecc_code[i] = ~(chip->oob_poi[eccpos[i]]);

	eccsteps = chip->ecc.steps;
	p = buf;

	/* Check ECC error for all blocks and correct if it is correctable */
	for (i = 0 ; eccsteps; eccsteps--, i += eccbytes, p += eccsize) {
		stat = chip->ecc.correct(mtd, p, &ecc_code[i], &ecc_calc[i]);
		if (stat < 0)
			mtd->ecc_stats.failed++;
		else
			mtd->ecc_stats.corrected += stat;
	}
	return 0;
}

/*
 * xnandps_read_page_swecc - [REPLACABLE] software ecc based page
 * read function
 * @mtd:	mtd info structure
 * @chip:	nand chip info structure
 * @buf:	buffer to store read data
 * @page:	page number to read
 */
static int xnandps_read_page_swecc(struct mtd_info *mtd,
				struct nand_chip *chip, uint8_t *buf, int page)
{
	int i, eccsize = chip->ecc.size;
	int eccbytes = chip->ecc.bytes;
	int eccsteps = chip->ecc.steps;
	uint8_t *p = buf;
	uint8_t *ecc_calc = chip->buffers->ecccalc;
	uint8_t *ecc_code = chip->buffers->ecccode;
	uint32_t *eccpos = chip->ecc.layout->eccpos;

	chip->ecc.read_page_raw(mtd, chip, buf, page);

	for (i = 0; eccsteps; eccsteps--, i += eccbytes, p += eccsize)
		chip->ecc.calculate(mtd, p, &ecc_calc[i]);

	for (i = 0; i < chip->ecc.total; i++)
		ecc_code[i] = chip->oob_poi[eccpos[i]];

	eccsteps = chip->ecc.steps;
	p = buf;

	for (i = 0 ; eccsteps; eccsteps--, i += eccbytes, p += eccsize) {
		int stat;

		stat = chip->ecc.correct(mtd, p, &ecc_code[i], &ecc_calc[i]);
		if (stat < 0)
			mtd->ecc_stats.failed++;
		else
			mtd->ecc_stats.corrected += stat;
	}
	return 0;
}

/*
 * xnandps_select_chip - Select the flash device
 * @mtd:	Pointer to the mtd_info structure
 * @chip:	Chip number to be selected
 *
 * This function is empty as the NAND controller handles chip select line
 * internally based on the chip address passed in command and data phase.
 */
static void xnandps_select_chip(struct mtd_info *mtd, int chip)
{
	return;
}

/*
 * xnandps_cmd_function - Send command to NAND device
 * @mtd:	Pointer to the mtd_info structure
 * @command:	The command to be sent to the flash device
 * @column:	The column address for this command, -1 if none
 * @page_addr:	The page address for this command, -1 if none
 */
static void xnandps_cmd_function(struct mtd_info *mtd, unsigned int command,
			    int column, int page_addr)
{
	struct nand_chip *chip = mtd->priv;
	const struct xnandps_command_format *curr_cmd = NULL;
	struct xnandps_info *xnand;
	void *cmd_addr;
	unsigned long cmd_data = 0;
	unsigned long cmd_phase_addr = 0;
	unsigned long data_phase_addr = 0;
	unsigned long end_cmd = 0;
	unsigned long end_cmd_valid = 0;
	unsigned long i;

	xnand = (struct xnandps_info *)chip->priv;
	if (xnand->end_cmd_pending) {
		/* Check for end command if this command request is same as the
		 * pending command then return
		 */
		if (xnand->end_cmd == command) {
			xnand->end_cmd = 0;
			xnand->end_cmd_pending = 0;
			return;
		}
	}

	/* Emulate NAND_CMD_READOOB for large page device */
	if ((mtd->writesize > XNANDPS_ECC_SIZE) &&
		(command == NAND_CMD_READOOB)) {
		column += mtd->writesize;
		command = NAND_CMD_READ0;
	}

	/* Get the command format */
	for (i = 0; (xnandps_commands[i].start_cmd != NAND_CMD_NONE ||
		xnandps_commands[i].end_cmd != NAND_CMD_NONE); i++) {
		if (command == xnandps_commands[i].start_cmd)
			curr_cmd = &xnandps_commands[i];
	}
	if (curr_cmd == NULL)
		return;

	/* Clear interrupt */
<<<<<<< HEAD
	writel((1 << 4), &xnandps_smc_mem_base->cfr);
=======
	writel((1 << 4), &xnandps_smc_base->cfr);
>>>>>>> feac0114

	/* Get the command phase address */
	if (curr_cmd->end_cmd_valid == XNANDPS_CMD_PHASE)
		end_cmd_valid = 1;

	if (curr_cmd->end_cmd == NAND_CMD_NONE)
		end_cmd = 0x0;
	else
		end_cmd = curr_cmd->end_cmd;

	cmd_phase_addr = (unsigned long)xnand->nand_base	|
			(curr_cmd->addr_cycles << ADDR_CYCLES_SHIFT)	|
			(end_cmd_valid << END_CMD_VALID_SHIFT)		|
			(COMMAND_PHASE)					|
			(end_cmd << END_CMD_SHIFT)			|
			(curr_cmd->start_cmd << START_CMD_SHIFT);

	cmd_addr = (void __iomem *)cmd_phase_addr;

	/* Get the data phase address */
	end_cmd_valid = 0;

	data_phase_addr = (unsigned long)xnand->nand_base	|
			(0x0 << CLEAR_CS_SHIFT)				|
			(end_cmd_valid << END_CMD_VALID_SHIFT)		|
			(DATA_PHASE)					|
			(end_cmd << END_CMD_SHIFT)			|
			(0x0 << ECC_LAST_SHIFT);

	chip->IO_ADDR_R = (void  __iomem *)data_phase_addr;
	chip->IO_ADDR_W = chip->IO_ADDR_R;

	/* Command phase AXI Read & Write */
	if (column != -1 && page_addr != -1) {
		/* Adjust columns for 16 bit bus width */
		if (chip->options & NAND_BUSWIDTH_16)
			column >>= 1;
		cmd_data = column;
		if (mtd->writesize > XNANDPS_ECC_SIZE) {
			cmd_data |= page_addr << 16;
			/* Another address cycle for devices > 128MiB */
			if (chip->chipsize > (128 << 20)) {
				writel(cmd_data, cmd_addr);
				cmd_data = (page_addr >> 16);
			}
		} else
			cmd_data |= page_addr << 8;
	}
	/* Erase */
	else if (page_addr != -1)
		cmd_data = page_addr;
	/* Change read/write column, read id etc */
	else if (column != -1) {
		/* Adjust columns for 16 bit bus width */
		if ((chip->options & NAND_BUSWIDTH_16) &&
			((command == NAND_CMD_READ0) ||
			(command == NAND_CMD_SEQIN) ||
			(command == NAND_CMD_RNDOUT) ||
			(command == NAND_CMD_RNDIN)))
			column >>= 1;
		cmd_data = column;
	} else
		;

	writel(cmd_data, cmd_addr);

	if (curr_cmd->end_cmd_valid) {
		xnand->end_cmd = curr_cmd->end_cmd;
		xnand->end_cmd_pending = 1;
	}

	ndelay(100);

	if ((command == NAND_CMD_READ0) ||
		(command == NAND_CMD_ERASE1) ||
		(command == NAND_CMD_RESET) ||
		(command == NAND_CMD_PARAM) ||
		(command == NAND_CMD_GET_FEATURES)) {
		while (!chip->dev_ready(mtd))
				;
		return;
	}
}

/*
 * xnandps_read_buf - read chip data into buffer
 * @mtd:        MTD device structure
 * @buf:        buffer to store date
 * @len:        number of bytes to read
 */
static void xnandps_read_buf(struct mtd_info *mtd, uint8_t *buf, int len)
{
	struct nand_chip *chip = mtd->priv;
	const u32 *nand = chip->IO_ADDR_R;

	/* Make sure that buf is 32 bit aligned */
	if (((int)buf & 0x3) != 0) {
		if (((int)buf & 0x1) != 0) {
			if (len) {
				*buf = readb(nand);
				buf += 1;
				len--;
			}
		}

		if (((int)buf & 0x3) != 0) {
			if (len >= 2) {
				*(u16 *)buf = readw(nand);
				buf += 2;
				len -= 2;
			}
		}
	}

	/* copy aligned data */
	while (len >= 4) {
		*(u32 *)buf = readl(nand);
		buf += 4;
		len -= 4;
	}

	/* mop up any remaining bytes */
	if (len) {
		if (len >= 2) {
			*(u16 *)buf = readw(nand);
			buf += 2;
			len -= 2;
		}

		if (len)
			*buf = readb(nand);
	}
}

/*
 * xnandps_write_buf - write buffer to chip
 * @mtd:        MTD device structure
 * @buf:        data buffer
 * @len:        number of bytes to write
 */
static void xnandps_write_buf(struct mtd_info *mtd, const uint8_t *buf, int len)
{
	struct nand_chip *chip = mtd->priv;
	const u32 *nand = chip->IO_ADDR_W;

	/* Make sure that buf is 32 bit aligned */
	if (((int)buf & 0x3) != 0) {
		if (((int)buf & 0x1) != 0) {
			if (len) {
				writeb(*buf, nand);
				buf += 1;
				len--;
			}
		}

		if (((int)buf & 0x3) != 0) {
			if (len >= 2) {
				writew(*(u16 *)buf, nand);
				buf += 2;
				len -= 2;
			}
		}
	}

	/* copy aligned data */
	while (len >= 4) {
		writel(*(u32 *)buf, nand);
		buf += 4;
		len -= 4;
	}

	/* mop up any remaining bytes */
	if (len) {
		if (len >= 2) {
			writew(*(u16 *)buf, nand);
			buf += 2;
			len -= 2;
		}

		if (len)
			writeb(*buf, nand);
	}
}

/*
 * xnandps_device_ready - Check device ready/busy line
 * @mtd:	Pointer to the mtd_info structure
 *
 * returns:	0 on busy or 1 on ready state
 */
static int xnandps_device_ready(struct mtd_info *mtd)
{
	/* Check the raw_int_status1 bit */
<<<<<<< HEAD
	if ((readl(&xnandps_smc_mem_base->csr)) & 0x40) {
		/* Clear the interrupt condition */
		writel((1<<4), &xnandps_smc_mem_base->cfr);
=======
	if ((readl(&xnandps_smc_base->csr)) & 0x40) {
		/* Clear the interrupt condition */
		writel((1<<4), &xnandps_smc_base->cfr);
>>>>>>> feac0114
		return 1;
	}
	return 0;
}

int zynq_nand_init(struct nand_chip *nand_chip)
{
	struct xnandps_info *xnand;
	struct mtd_info *mtd;
	unsigned long ecc_page_size;
	int err = -1;
	u8 maf_id, dev_id, i;
	u8 get_feature[4];
	u8 set_feature[4] = {0x08, 0x00, 0x00, 0x00};
	unsigned long ecc_cfg;
	int ondie_ecc_enabled = 0;

	xnand = malloc(sizeof(struct xnandps_info));
	memset(xnand, 0, sizeof(struct xnandps_info));
	if (!xnand) {
		printf("zynq_nand_init: failed to allocate\n");
		goto free;
	}

	xnand->nand_base = (void *)XPSS_NAND_BASEADDR;
	mtd = &nand_info[0];

	nand_chip->priv = xnand;
	mtd->priv = nand_chip;

	/* Set address of NAND IO lines */
	nand_chip->IO_ADDR_R = xnand->nand_base;
	nand_chip->IO_ADDR_W = xnand->nand_base;

	/* Set the driver entry points for MTD */
	nand_chip->cmdfunc = xnandps_cmd_function;
	nand_chip->dev_ready = xnandps_device_ready;
	nand_chip->select_chip = xnandps_select_chip;

	/* If we don't set this delay driver sets 20us by default */
	nand_chip->chip_delay = 30;

	/* Buffer read/write routines */
	nand_chip->read_buf = xnandps_read_buf;
	nand_chip->write_buf = xnandps_write_buf;

#ifndef CONFIG_XILINX_ZYNQ_NAND_BUSWIDTH_16
	nand_chip->options = NAND_NO_AUTOINCR | NAND_USE_FLASH_BBT;
#else
	nand_chip->options = NAND_BUSWIDTH_16;
#endif

	/* Initialize the NAND flash interface on NAND controller */
	if (xnandps_init_nand_flash(nand_chip->options) < 0) {
		printf("zynq_nand_init: nand flash init failed\n");
		goto free;
	}

	/* first scan to find the device and get the page size */
	if (nand_scan_ident(mtd, 1, NULL)) {
		printf("zynq_nand_init: nand_scan_ident failed\n");
		goto fail;
	}

	/* Send the command for reading device ID */
	nand_chip->cmdfunc(mtd, NAND_CMD_RESET, -1, -1);
	nand_chip->cmdfunc(mtd, NAND_CMD_READID, 0x00, -1);

	/* Read manufacturer and device IDs */
	maf_id = nand_chip->read_byte(mtd);
	dev_id = nand_chip->read_byte(mtd);

	if ((maf_id == 0x2c) && ((dev_id == 0xf1) ||
			(dev_id == 0xa1) || (dev_id == 0xb1) ||
			(dev_id == 0xaa) || (dev_id == 0xba) ||
			(dev_id == 0xda) || (dev_id == 0xca) ||
			(dev_id == 0xac) || (dev_id == 0xbc) ||
			(dev_id == 0xdc) || (dev_id == 0xcc) ||
			(dev_id == 0xa3) || (dev_id == 0xb3) ||
			(dev_id == 0xd3) || (dev_id == 0xc3))) {
		nand_chip->cmdfunc(mtd, NAND_CMD_SET_FEATURES,
						ONDIE_ECC_FEATURE_ADDR, -1);

		for (i = 0; i < 4; i++)
			writeb(set_feature[i], nand_chip->IO_ADDR_W);

		/* wait for 1us after writing data with SET_FEATURES command */
		ndelay(1000);

		nand_chip->cmdfunc(mtd, NAND_CMD_GET_FEATURES,
						ONDIE_ECC_FEATURE_ADDR, -1);
		nand_chip->read_buf(mtd, get_feature, 4);

		if (get_feature[0] & 0x08) {
			debug("zynq_nand_init: OnDie ECC flash\n");
			ondie_ecc_enabled = 1;
		} else
			printf("zynq_nand_init: Unable to detect OnDie ECC\n");
	}

	if (ondie_ecc_enabled) {
		/* bypass the controller ECC block */
<<<<<<< HEAD
		ecc_cfg = readl(&xnandps_smc_ecc_base->emcr);
		ecc_cfg &= ~0xc;
		writel(ecc_cfg, &xnandps_smc_ecc_base->emcr);
=======
		ecc_cfg = readl(&xnandps_smc_base->emcr);
		ecc_cfg &= ~0xc;
		writel(ecc_cfg, &xnandps_smc_base->emcr);
>>>>>>> feac0114

		/* The software ECC routines won't work
		 * with the SMC controller
		 */
		nand_chip->ecc.mode = NAND_ECC_HW;
		nand_chip->ecc.read_page = xnandps_read_page_raw_nooob;
		nand_chip->ecc.read_subpage = xnandps_read_subpage_raw;
		nand_chip->ecc.write_page = xnandps_write_page_raw;
		nand_chip->ecc.read_page_raw = xnandps_read_page_raw;
		nand_chip->ecc.write_page_raw = xnandps_write_page_raw;
		nand_chip->ecc.read_oob = xnandps_read_oob;
		nand_chip->ecc.write_oob = xnandps_write_oob;
		nand_chip->ecc.size = mtd->writesize;
		nand_chip->ecc.bytes = 0;

		/* NAND with on-die ECC supports subpage reads */
		nand_chip->options |= NAND_SUBPAGE_READ;

		/* On-Die ECC spare bytes offset 8 is used for ECC codes */
		if (ondie_ecc_enabled) {
			nand_chip->ecc.layout = &ondie_nand_oob_64;
			/* Use the BBT pattern descriptors */
			nand_chip->bbt_td = &bbt_main_descr;
			nand_chip->bbt_md = &bbt_mirror_descr;
		}
	} else {
		/* Hardware ECC generates 3 bytes ECC code for each 512 bytes */
		nand_chip->ecc.mode = NAND_ECC_HW;
		nand_chip->ecc.size = XNANDPS_ECC_SIZE;
		nand_chip->ecc.bytes = 3;
		nand_chip->ecc.calculate = xnandps_calculate_hwecc;
		nand_chip->ecc.correct = xnandps_correct_data;
		nand_chip->ecc.hwctl = NULL;
		nand_chip->ecc.read_page = xnandps_read_page_hwecc;
		nand_chip->ecc.write_page = xnandps_write_page_hwecc;
		nand_chip->ecc.read_page_raw = xnandps_read_page_raw;
		nand_chip->ecc.write_page_raw = xnandps_write_page_raw;
		nand_chip->ecc.read_oob = xnandps_read_oob;
		nand_chip->ecc.write_oob = xnandps_write_oob;

		switch (mtd->writesize) {
		case 512:
			ecc_page_size = 0x1;
			/* Set the ECC memory config register */
			writel((XNANDPS_ECC_CONFIG | ecc_page_size),
<<<<<<< HEAD
				&xnandps_smc_ecc_base->emcr);
=======
				&xnandps_smc_base->emcr);
>>>>>>> feac0114
			break;
		case 1024:
			ecc_page_size = 0x2;
			/* Set the ECC memory config register */
			writel((XNANDPS_ECC_CONFIG | ecc_page_size),
<<<<<<< HEAD
				&xnandps_smc_ecc_base->emcr);
=======
				&xnandps_smc_base->emcr);
>>>>>>> feac0114
			break;
		case 2048:
			ecc_page_size = 0x3;
			/* Set the ECC memory config register */
			writel((XNANDPS_ECC_CONFIG | ecc_page_size),
<<<<<<< HEAD
				&xnandps_smc_ecc_base->emcr);
=======
				&xnandps_smc_base->emcr);
>>>>>>> feac0114
			break;
		default:
			/* The software ECC routines won't work with
			 * the SMC controller
			 */
			nand_chip->ecc.mode = NAND_ECC_HW;
			nand_chip->ecc.calculate = nand_calculate_ecc;
			nand_chip->ecc.correct = nand_correct_data;
			nand_chip->ecc.read_page = xnandps_read_page_swecc;
			/* nand_chip->ecc.read_subpage = nand_read_subpage; */
			nand_chip->ecc.write_page = xnandps_write_page_swecc;
			nand_chip->ecc.read_page_raw = xnandps_read_page_raw;
			nand_chip->ecc.write_page_raw = xnandps_write_page_raw;
			nand_chip->ecc.read_oob = xnandps_read_oob;
			nand_chip->ecc.write_oob = xnandps_write_oob;
			nand_chip->ecc.size = 256;
			nand_chip->ecc.bytes = 3;
			break;
		}

		if (mtd->oobsize == 16)
			nand_chip->ecc.layout = &nand_oob_16;
		else if (mtd->oobsize == 64)
			nand_chip->ecc.layout = &nand_oob_64;
		else
			;
	}

	/* second phase scan */
	if (nand_scan_tail(mtd)) {
		printf("zynq_nand_init: nand_scan_tailfailed\n");
		goto fail;
	}

	return 0;
fail:
	nand_release(mtd);
free:
	kfree(xnand);
	return err;
}<|MERGE_RESOLUTION|>--- conflicted
+++ resolved
@@ -78,40 +78,14 @@
 #define XNANDPS_ECC_BUSY	(1 << 6)	/* ECC block is busy */
 #define XNANDPS_ECC_MASK	0x00FFFFFF	/* ECC value mask */
 
-<<<<<<< HEAD
-/* Memory controller configuration register offset */
-struct xnandps_smc_mem_regs {
-	u32	csr;		/* 0x00 */
-	u32	reserved[2];
-=======
 /* SMC register set */
 struct xnandps_smc_regs {
 	u32	csr;		/* 0x00 */
 	u32	reserved0[2];
->>>>>>> feac0114
 	u32	cfr;		/* 0x0C */
 	u32	dcr;		/* 0x10 */
 	u32	scr;		/* 0x14 */
 	u32	sor;		/* 0x18 */
-<<<<<<< HEAD
-};
-
-#define xnandps_smc_mem_base	\
-	((struct xnandps_smc_mem_regs *) XPSS_CRTL_PARPORT_BASEADDR)
-
-struct xnand_smc_ecc_regs {
-	u32	esr;		/* 0x400 */
-	u32	emcr;		/* 0x404 */
-	u32	emcmd1r;	/* 0x408 */
-	u32	emcmd2r;	/* 0x40C */
-	u32	reserved[2];
-	u32	eval0r;		/* 0x418 */
-};
-
-#define xnandps_smc_ecc_base	\
-	((struct xnand_smc_ecc_regs *) (XPSS_CRTL_PARPORT_BASEADDR + 0x400))
-
-=======
 	u32	reserved1[249];
 	u32	esr;		/* 0x400 */
 	u32	emcr;		/* 0x404 */
@@ -124,7 +98,6 @@
 #define xnandps_smc_base	\
 	((struct xnandps_smc_regs *) XPSS_CRTL_PARPORT_BASEADDR)
 
->>>>>>> feac0114
 /*
  * struct xnandps_command_format - Defines NAND flash command format
  * @start_cmd:		First cycle command (Start command)
@@ -257,15 +230,9 @@
 
 	/* Wait max 10ms */
 	timeout = 10;
-<<<<<<< HEAD
-	status = readl(&xnandps_smc_ecc_base->esr);
-	while (status & XNANDPS_ECC_BUSY) {
-		status = readl(&xnandps_smc_ecc_base->esr);
-=======
 	status = readl(&xnandps_smc_base->esr);
 	while (status & XNANDPS_ECC_BUSY) {
 		status = readl(&xnandps_smc_base->esr);
->>>>>>> feac0114
 		if (timeout == 0)
 			return -1;
 		timeout--;
@@ -288,17 +255,6 @@
 	u32 status;
 
 	/* disable interrupts */
-<<<<<<< HEAD
-	writel(XNANDPS_CLR_CONFIG, &xnandps_smc_mem_base->cfr);
-	/* Initialize the NAND interface by setting cycles and operation mode */
-	writel(XNANDPS_SET_CYCLES, &xnandps_smc_mem_base->scr);
-	if (option & NAND_BUSWIDTH_16)
-		writel((XNANDPS_SET_OPMODE | 0x1), &xnandps_smc_mem_base->sor);
-	else
-		writel(XNANDPS_SET_OPMODE, &xnandps_smc_mem_base->sor);
-
-	writel(XNANDPS_DIRECT_CMD, &xnandps_smc_mem_base->dcr);
-=======
 	writel(XNANDPS_CLR_CONFIG, &xnandps_smc_base->cfr);
 	/* Initialize the NAND interface by setting cycles and operation mode */
 	writel(XNANDPS_SET_CYCLES, &xnandps_smc_base->scr);
@@ -308,7 +264,6 @@
 		writel(XNANDPS_SET_OPMODE, &xnandps_smc_base->sor);
 
 	writel(XNANDPS_DIRECT_CMD, &xnandps_smc_base->dcr);
->>>>>>> feac0114
 
 	/* Wait till the ECC operation is complete */
 	status = xnandps_waitfor_ecc_completion();
@@ -318,13 +273,8 @@
 	}
 
 	/* Set the command1 and command2 register */
-<<<<<<< HEAD
-	writel(XNANDPS_ECC_CMD1, &xnandps_smc_ecc_base->emcmd1r);
-	writel(XNANDPS_ECC_CMD2, &xnandps_smc_ecc_base->emcmd2r);
-=======
 	writel(XNANDPS_ECC_CMD1, &xnandps_smc_base->emcmd1r);
 	writel(XNANDPS_ECC_CMD2, &xnandps_smc_base->emcmd2r);
->>>>>>> feac0114
 
 	return 0;
 }
@@ -356,11 +306,7 @@
 
 	for (ecc_reg = 0; ecc_reg < 4; ecc_reg++) {
 		/* Read ECC value for each block */
-<<<<<<< HEAD
-		ecc_value = readl(&xnandps_smc_ecc_base->eval0r + ecc_reg);
-=======
 		ecc_value = readl(&xnandps_smc_base->eval0r + ecc_reg);
->>>>>>> feac0114
 		ecc_status = (ecc_value >> 24) & 0xFF;
 		/* ECC value valid */
 		if (ecc_status & 0x40) {
@@ -844,11 +790,7 @@
 		return;
 
 	/* Clear interrupt */
-<<<<<<< HEAD
-	writel((1 << 4), &xnandps_smc_mem_base->cfr);
-=======
 	writel((1 << 4), &xnandps_smc_base->cfr);
->>>>>>> feac0114
 
 	/* Get the command phase address */
 	if (curr_cmd->end_cmd_valid == XNANDPS_CMD_PHASE)
@@ -1042,15 +984,9 @@
 static int xnandps_device_ready(struct mtd_info *mtd)
 {
 	/* Check the raw_int_status1 bit */
-<<<<<<< HEAD
-	if ((readl(&xnandps_smc_mem_base->csr)) & 0x40) {
-		/* Clear the interrupt condition */
-		writel((1<<4), &xnandps_smc_mem_base->cfr);
-=======
 	if ((readl(&xnandps_smc_base->csr)) & 0x40) {
 		/* Clear the interrupt condition */
 		writel((1<<4), &xnandps_smc_base->cfr);
->>>>>>> feac0114
 		return 1;
 	}
 	return 0;
@@ -1153,15 +1089,9 @@
 
 	if (ondie_ecc_enabled) {
 		/* bypass the controller ECC block */
-<<<<<<< HEAD
-		ecc_cfg = readl(&xnandps_smc_ecc_base->emcr);
-		ecc_cfg &= ~0xc;
-		writel(ecc_cfg, &xnandps_smc_ecc_base->emcr);
-=======
 		ecc_cfg = readl(&xnandps_smc_base->emcr);
 		ecc_cfg &= ~0xc;
 		writel(ecc_cfg, &xnandps_smc_base->emcr);
->>>>>>> feac0114
 
 		/* The software ECC routines won't work
 		 * with the SMC controller
@@ -1207,31 +1137,19 @@
 			ecc_page_size = 0x1;
 			/* Set the ECC memory config register */
 			writel((XNANDPS_ECC_CONFIG | ecc_page_size),
-<<<<<<< HEAD
-				&xnandps_smc_ecc_base->emcr);
-=======
 				&xnandps_smc_base->emcr);
->>>>>>> feac0114
 			break;
 		case 1024:
 			ecc_page_size = 0x2;
 			/* Set the ECC memory config register */
 			writel((XNANDPS_ECC_CONFIG | ecc_page_size),
-<<<<<<< HEAD
-				&xnandps_smc_ecc_base->emcr);
-=======
 				&xnandps_smc_base->emcr);
->>>>>>> feac0114
 			break;
 		case 2048:
 			ecc_page_size = 0x3;
 			/* Set the ECC memory config register */
 			writel((XNANDPS_ECC_CONFIG | ecc_page_size),
-<<<<<<< HEAD
-				&xnandps_smc_ecc_base->emcr);
-=======
 				&xnandps_smc_base->emcr);
->>>>>>> feac0114
 			break;
 		default:
 			/* The software ECC routines won't work with
