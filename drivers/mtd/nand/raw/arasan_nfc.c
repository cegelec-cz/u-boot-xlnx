// SPDX-License-Identifier: GPL-2.0+
/*
 * Arasan NAND Flash Controller Driver
 *
 * Copyright (C) 2014 - 2015 Xilinx, Inc.
 */

#include <common.h>
#include <malloc.h>
#include <asm/io.h>
#include <linux/errno.h>
#include <linux/mtd/mtd.h>
#include <linux/mtd/rawnand.h>
#include <linux/mtd/partitions.h>
#include <linux/mtd/nand_ecc.h>
#include <asm/arch/hardware.h>
#include <asm/arch/sys_proto.h>
#include <dm.h>
#include <nand.h>

struct nand_config {
	u32 page;
	bool on_die_ecc_enabled;
};

struct nand_drv {
	struct nand_regs *reg;
	struct nand_config config;
};

struct arasan_nand_info {
	struct udevice *dev;
	struct nand_drv nand_ctrl;
	struct nand_chip nand_chip;
};

struct nand_regs {
	u32 pkt_reg;
	u32 memadr_reg1;
	u32 memadr_reg2;
	u32 cmd_reg;
	u32 pgm_reg;
	u32 intsts_enr;
	u32 intsig_enr;
	u32 intsts_reg;
	u32 rdy_busy;
	u32 cms_sysadr_reg;
	u32 flash_sts_reg;
	u32 tmg_reg;
	u32 buf_dataport;
	u32 ecc_reg;
	u32 ecc_errcnt_reg;
	u32 ecc_sprcmd_reg;
	u32 errcnt_1bitreg;
	u32 errcnt_2bitreg;
	u32 errcnt_3bitreg;
	u32 errcnt_4bitreg;
	u32 dma_sysadr0_reg;
	u32 dma_bufbdry_reg;
	u32 cpu_rls_reg;
	u32 errcnt_5bitreg;
	u32 errcnt_6bitreg;
	u32 errcnt_7bitreg;
	u32 errcnt_8bitreg;
	u32 data_if_reg;
};

struct arasan_nand_command_format {
	u8 cmd1;
	u8 cmd2;
	u8 addr_cycles;
	u32 pgm;
};

#define ONDIE_ECC_FEATURE_ADDR			0x90
#define ENABLE_ONDIE_ECC			0x08

#define ARASAN_PROG_RD_MASK			0x00000001
#define ARASAN_PROG_BLK_ERS_MASK		0x00000004
#define ARASAN_PROG_RD_ID_MASK			0x00000040
#define ARASAN_PROG_RD_STS_MASK			0x00000008
#define ARASAN_PROG_PG_PROG_MASK		0x00000010
#define ARASAN_PROG_RD_PARAM_PG_MASK		0x00000080
#define ARASAN_PROG_RST_MASK			0x00000100
#define ARASAN_PROG_GET_FTRS_MASK		0x00000200
#define ARASAN_PROG_SET_FTRS_MASK		0x00000400
#define ARASAN_PROG_CHNG_ROWADR_END_MASK	0x00400000

#define ARASAN_NAND_CMD_ECC_ON_MASK		0x80000000
#define ARASAN_NAND_CMD_CMD12_MASK		0xFFFF
#define ARASAN_NAND_CMD_PG_SIZE_MASK		0x3800000
#define ARASAN_NAND_CMD_PG_SIZE_SHIFT		23
#define ARASAN_NAND_CMD_CMD2_SHIFT		8
#define ARASAN_NAND_CMD_ADDR_CYCL_MASK		0x70000000
#define ARASAN_NAND_CMD_ADDR_CYCL_SHIFT		28

#define ARASAN_NAND_MEM_ADDR1_PAGE_MASK		0xFFFF0000
#define ARASAN_NAND_MEM_ADDR1_COL_MASK		0xFFFF
#define ARASAN_NAND_MEM_ADDR1_PAGE_SHIFT	16
#define ARASAN_NAND_MEM_ADDR2_PAGE_MASK		0xFF
#define ARASAN_NAND_MEM_ADDR2_CS_MASK		0xC0000000
#define ARASAN_NAND_MEM_ADDR2_CS0_MASK         (0x3 << 30)
#define ARASAN_NAND_MEM_ADDR2_CS1_MASK         (0x1 << 30)
#define ARASAN_NAND_MEM_ADDR2_BCH_MASK		0xE000000
#define ARASAN_NAND_MEM_ADDR2_BCH_SHIFT		25

#define ARASAN_NAND_INT_STS_ERR_EN_MASK		0x10
#define ARASAN_NAND_INT_STS_MUL_BIT_ERR_MASK	0x08
#define ARASAN_NAND_INT_STS_BUF_RD_RDY_MASK	0x02
#define ARASAN_NAND_INT_STS_BUF_WR_RDY_MASK	0x01
#define ARASAN_NAND_INT_STS_XFR_CMPLT_MASK	0x04

#define ARASAN_NAND_PKT_REG_PKT_CNT_MASK	0xFFF000
#define ARASAN_NAND_PKT_REG_PKT_SIZE_MASK	0x7FF
#define ARASAN_NAND_PKT_REG_PKT_CNT_SHFT	12

#define ARASAN_NAND_ROW_ADDR_CYCL_MASK		0x0F
#define ARASAN_NAND_COL_ADDR_CYCL_MASK		0xF0
#define ARASAN_NAND_COL_ADDR_CYCL_SHIFT		4

#define ARASAN_NAND_ECC_SIZE_SHIFT		16
#define ARASAN_NAND_ECC_BCH_SHIFT		27

#define ARASAN_NAND_PKTSIZE_1K			1024
#define ARASAN_NAND_PKTSIZE_512			512

#define ARASAN_NAND_POLL_TIMEOUT		1000000
#define ARASAN_NAND_INVALID_ADDR_CYCL		0xFF

#define ERR_ADDR_CYCLE				-1
#define READ_BUFF_SIZE				0x4000

static struct arasan_nand_command_format *curr_cmd;

enum addr_cycles {
	NAND_ADDR_CYCL_NONE,
	NAND_ADDR_CYCL_ONE,
	NAND_ADDR_CYCL_ROW,
	NAND_ADDR_CYCL_COL,
	NAND_ADDR_CYCL_BOTH,
};

static struct arasan_nand_command_format arasan_nand_commands[] = {
	{NAND_CMD_READ0, NAND_CMD_READSTART, NAND_ADDR_CYCL_BOTH,
	 ARASAN_PROG_RD_MASK},
	{NAND_CMD_RNDOUT, NAND_CMD_RNDOUTSTART, NAND_ADDR_CYCL_COL,
	 ARASAN_PROG_RD_MASK},
	{NAND_CMD_READID, NAND_CMD_NONE, NAND_ADDR_CYCL_ONE,
	 ARASAN_PROG_RD_ID_MASK},
	{NAND_CMD_STATUS, NAND_CMD_NONE, NAND_ADDR_CYCL_NONE,
	 ARASAN_PROG_RD_STS_MASK},
	{NAND_CMD_SEQIN, NAND_CMD_PAGEPROG, NAND_ADDR_CYCL_BOTH,
	 ARASAN_PROG_PG_PROG_MASK},
	{NAND_CMD_RNDIN, NAND_CMD_NONE, NAND_ADDR_CYCL_COL,
	 ARASAN_PROG_CHNG_ROWADR_END_MASK},
	{NAND_CMD_ERASE1, NAND_CMD_ERASE2, NAND_ADDR_CYCL_ROW,
	 ARASAN_PROG_BLK_ERS_MASK},
	{NAND_CMD_RESET, NAND_CMD_NONE, NAND_ADDR_CYCL_NONE,
	 ARASAN_PROG_RST_MASK},
	{NAND_CMD_PARAM, NAND_CMD_NONE, NAND_ADDR_CYCL_ONE,
	 ARASAN_PROG_RD_PARAM_PG_MASK},
	{NAND_CMD_GET_FEATURES, NAND_CMD_NONE, NAND_ADDR_CYCL_ONE,
	 ARASAN_PROG_GET_FTRS_MASK},
	{NAND_CMD_SET_FEATURES, NAND_CMD_NONE, NAND_ADDR_CYCL_ONE,
	 ARASAN_PROG_SET_FTRS_MASK},
	{NAND_CMD_NONE, NAND_CMD_NONE, NAND_ADDR_CYCL_NONE, 0},
};

struct arasan_ecc_matrix {
	u32 pagesize;
	u32 ecc_codeword_size;
	u8 eccbits;
	u8 bch;
	u8 bchval;
	u16 eccaddr;
	u16 eccsize;
};

static const struct arasan_ecc_matrix ecc_matrix[] = {
	{512, 512, 1, 0, 0, 0x20D, 0x3},
	{512, 512, 4, 1, 3, 0x209, 0x7},
	{512, 512, 8, 1, 2, 0x203, 0xD},
	/*
	 * 2K byte page
	 */
	{2048, 512, 1, 0, 0, 0x834, 0xC},
	{2048, 512, 4, 1, 3, 0x826, 0x1A},
	{2048, 512, 8, 1, 2, 0x80c, 0x34},
	{2048, 512, 12, 1, 1, 0x822, 0x4E},
	{2048, 512, 16, 1, 0, 0x808, 0x68},
	{2048, 1024, 24, 1, 4, 0x81c, 0x54},
	/*
	 * 4K byte page
	 */
	{4096, 512, 1, 0, 0, 0x1068, 0x18},
	{4096, 512, 4, 1, 3, 0x104c, 0x34},
	{4096, 512, 8, 1, 2, 0x1018, 0x68},
	{4096, 512, 12, 1, 1, 0x1044, 0x9C},
	{4096, 512, 16, 1, 0, 0x1010, 0xD0},
	{4096, 1024, 24, 1, 4, 0x1038, 0xA8},
	/*
	 * 8K byte page
	 */
	{8192, 512, 1, 0, 0, 0x20d0, 0x30},
	{8192, 512, 4, 1, 3, 0x2098, 0x68},
	{8192, 512, 8, 1, 2, 0x2030, 0xD0},
	{8192, 512, 12, 1, 1, 0x2088, 0x138},
	{8192, 512, 16, 1, 0, 0x2020, 0x1A0},
	{8192, 1024, 24, 1, 4, 0x2070, 0x150},
	/*
	 * 16K byte page
	 */
	{16384, 512, 1, 0, 0, 0x4460, 0x60},
	{16384, 512, 4, 1, 3, 0x43f0, 0xD0},
	{16384, 512, 8, 1, 2, 0x4320, 0x1A0},
	{16384, 512, 12, 1, 1, 0x4250, 0x270},
	{16384, 512, 16, 1, 0, 0x4180, 0x340},
	{16384, 1024, 24, 1, 4, 0x4220, 0x2A0}
};

static struct nand_ecclayout ondie_nand_oob_64 = {
	.eccbytes = 32,

	.eccpos = {
		8, 9, 10, 11, 12, 13, 14, 15,
		24, 25, 26, 27, 28, 29, 30, 31,
		40, 41, 42, 43, 44, 45, 46, 47,
		56, 57, 58, 59, 60, 61, 62, 63
	},

	.oobfree = {
		{ .offset = 4, .length = 4 },
		{ .offset = 20, .length = 4 },
		{ .offset = 36, .length = 4 },
		{ .offset = 52, .length = 4 }
	}
};

/*
 * bbt decriptors for chips with on-die ECC and
 * chips with 64-byte OOB
 */
static u8 bbt_pattern[] = {'B', 'b', 't', '0' };
static u8 mirror_pattern[] = {'1', 't', 'b', 'B' };

static struct nand_bbt_descr bbt_main_descr = {
	.options = NAND_BBT_LASTBLOCK | NAND_BBT_CREATE | NAND_BBT_WRITE |
		NAND_BBT_2BIT | NAND_BBT_VERSION | NAND_BBT_PERCHIP,
	.offs = 4,
	.len = 4,
	.veroffs = 20,
	.maxblocks = 4,
	.pattern = bbt_pattern
};

static struct nand_bbt_descr bbt_mirror_descr = {
	.options = NAND_BBT_LASTBLOCK | NAND_BBT_CREATE | NAND_BBT_WRITE |
		NAND_BBT_2BIT | NAND_BBT_VERSION | NAND_BBT_PERCHIP,
	.offs = 4,
	.len = 4,
	.veroffs = 20,
	.maxblocks = 4,
	.pattern = mirror_pattern
};

static u8 buf_data[READ_BUFF_SIZE];
static u32 buf_index;

static struct nand_ecclayout nand_oob;

static void arasan_nand_select_chip(struct mtd_info *mtd, int chip)
{
	struct nand_chip *nand_chip = mtd_to_nand(mtd);
	struct nand_drv *info = nand_get_controller_data(nand_chip);
	u32 reg_val;

	reg_val = readl(&info->reg->memadr_reg2);
	if (chip == 0) {
		reg_val &= ~ARASAN_NAND_MEM_ADDR2_CS0_MASK;
		writel(reg_val, &info->reg->memadr_reg2);
	} else if (chip == 1) {
		reg_val |= ARASAN_NAND_MEM_ADDR2_CS1_MASK;
		writel(reg_val, &info->reg->memadr_reg2);
	}
}

static void arasan_nand_enable_ecc(struct mtd_info *mtd)
{
	struct nand_chip *chip = mtd_to_nand(mtd);
	struct nand_drv *info = nand_get_controller_data(chip);
	u32 reg_val;

	reg_val = readl(&info->reg->cmd_reg);
	reg_val |= ARASAN_NAND_CMD_ECC_ON_MASK;

	writel(reg_val, &info->reg->cmd_reg);
}

static u8 arasan_nand_get_addrcycle(struct mtd_info *mtd)
{
	u8 addrcycles;
	struct nand_chip *chip = mtd_to_nand(mtd);

	switch (curr_cmd->addr_cycles) {
	case NAND_ADDR_CYCL_NONE:
		addrcycles = 0;
		break;
	case NAND_ADDR_CYCL_ONE:
		addrcycles = 1;
		break;
	case NAND_ADDR_CYCL_ROW:
		addrcycles = chip->onfi_params.addr_cycles &
			     ARASAN_NAND_ROW_ADDR_CYCL_MASK;
		break;
	case NAND_ADDR_CYCL_COL:
		addrcycles = (chip->onfi_params.addr_cycles &
			      ARASAN_NAND_COL_ADDR_CYCL_MASK) >>
			      ARASAN_NAND_COL_ADDR_CYCL_SHIFT;
		break;
	case NAND_ADDR_CYCL_BOTH:
		addrcycles = chip->onfi_params.addr_cycles &
			     ARASAN_NAND_ROW_ADDR_CYCL_MASK;
		addrcycles += (chip->onfi_params.addr_cycles &
			       ARASAN_NAND_COL_ADDR_CYCL_MASK) >>
			       ARASAN_NAND_COL_ADDR_CYCL_SHIFT;
		break;
	default:
		addrcycles = ARASAN_NAND_INVALID_ADDR_CYCL;
		break;
	}
	return addrcycles;
}

static int arasan_nand_read_page(struct mtd_info *mtd, u8 *buf, u32 size)
{
	struct nand_chip *chip = mtd_to_nand(mtd);
	struct nand_drv *info = nand_get_controller_data(chip);
	struct nand_config *nand = &info->config;
	u32 reg_val, i, pktsize, pktnum;
	u32 *bufptr = (u32 *)buf;
	u32 timeout;
	u32  rdcount = 0;
	u8 addr_cycles;

	if (chip->ecc_step_ds >= ARASAN_NAND_PKTSIZE_1K)
		pktsize = ARASAN_NAND_PKTSIZE_1K;
	else
		pktsize = ARASAN_NAND_PKTSIZE_512;

	if (size % pktsize)
		pktnum = size/pktsize + 1;
	else
		pktnum = size/pktsize;

	reg_val = readl(&info->reg->intsts_enr);
	reg_val |= ARASAN_NAND_INT_STS_ERR_EN_MASK |
		   ARASAN_NAND_INT_STS_MUL_BIT_ERR_MASK;
	writel(reg_val, &info->reg->intsts_enr);

	reg_val = readl(&info->reg->pkt_reg);
	reg_val &= ~(ARASAN_NAND_PKT_REG_PKT_CNT_MASK |
		     ARASAN_NAND_PKT_REG_PKT_SIZE_MASK);
	reg_val |= (pktnum << ARASAN_NAND_PKT_REG_PKT_CNT_SHFT) |
		    pktsize;
	writel(reg_val, &info->reg->pkt_reg);

	if (!nand->on_die_ecc_enabled) {
		arasan_nand_enable_ecc(mtd);
		addr_cycles = arasan_nand_get_addrcycle(mtd);
		if (addr_cycles == ARASAN_NAND_INVALID_ADDR_CYCL)
			return ERR_ADDR_CYCLE;

		writel((NAND_CMD_RNDOUTSTART << ARASAN_NAND_CMD_CMD2_SHIFT) |
		       NAND_CMD_RNDOUT | (addr_cycles <<
		       ARASAN_NAND_CMD_ADDR_CYCL_SHIFT),
		       &info->reg->ecc_sprcmd_reg);
	}
	writel(curr_cmd->pgm, &info->reg->pgm_reg);

	while (rdcount < pktnum) {
		timeout = ARASAN_NAND_POLL_TIMEOUT;
		while (!(readl(&info->reg->intsts_reg) &
			ARASAN_NAND_INT_STS_BUF_RD_RDY_MASK) && timeout) {
			udelay(1);
			timeout--;
		}
		if (!timeout) {
			puts("arasan_read_page: timedout:Buff RDY\n");
			return -ETIMEDOUT;
		}

		rdcount++;

		if (pktnum == rdcount) {
			reg_val = readl(&info->reg->intsts_enr);
			reg_val |= ARASAN_NAND_INT_STS_XFR_CMPLT_MASK;
			writel(reg_val, &info->reg->intsts_enr);
		} else {
			reg_val = readl(&info->reg->intsts_enr);
			writel(reg_val | ARASAN_NAND_INT_STS_BUF_RD_RDY_MASK,
			       &info->reg->intsts_enr);
		}
		reg_val = readl(&info->reg->intsts_reg);
		writel(reg_val | ARASAN_NAND_INT_STS_BUF_RD_RDY_MASK,
		       &info->reg->intsts_reg);

		for (i = 0; i < pktsize/4; i++)
			bufptr[i] = readl(&info->reg->buf_dataport);


		bufptr += pktsize/4;

		if (rdcount >= pktnum)
			break;

		writel(ARASAN_NAND_INT_STS_BUF_RD_RDY_MASK,
		       &info->reg->intsts_enr);
	}

	timeout = ARASAN_NAND_POLL_TIMEOUT;

	while (!(readl(&info->reg->intsts_reg) &
		ARASAN_NAND_INT_STS_XFR_CMPLT_MASK) && timeout) {
		udelay(1);
		timeout--;
	}
	if (!timeout) {
		puts("arasan rd_page timedout:Xfer CMPLT\n");
		return -ETIMEDOUT;
	}

	reg_val = readl(&info->reg->intsts_enr);
	writel(reg_val | ARASAN_NAND_INT_STS_XFR_CMPLT_MASK,
	       &info->reg->intsts_enr);
	reg_val = readl(&info->reg->intsts_reg);
	writel(reg_val | ARASAN_NAND_INT_STS_XFR_CMPLT_MASK,
	       &info->reg->intsts_reg);

	if (!nand->on_die_ecc_enabled) {
		if (readl(&info->reg->intsts_reg) &
		    ARASAN_NAND_INT_STS_MUL_BIT_ERR_MASK) {
			printf("arasan rd_page:sbiterror\n");
			return -1;
		}

		if (readl(&info->reg->intsts_reg) &
		    ARASAN_NAND_INT_STS_ERR_EN_MASK) {
			mtd->ecc_stats.failed++;
			printf("arasan rd_page:multibiterror\n");
			return -1;
		}
	}

	return 0;
}

static int arasan_nand_read_page_hwecc(struct mtd_info *mtd,
		struct nand_chip *chip, u8 *buf, int oob_required, int page)
{
	int status;

	status = arasan_nand_read_page(mtd, buf, (mtd->writesize));

	if (oob_required)
		chip->ecc.read_oob(mtd, chip, page);

	return status;
}

static void arasan_nand_fill_tx(struct mtd_info *mtd, const u8 *buf, int len)
{
	struct nand_chip *chip = mtd_to_nand(mtd);
	struct nand_drv *info = nand_get_controller_data(chip);
	u32 __iomem *nand = &info->reg->buf_dataport;

	if (((unsigned long)buf & 0x3) != 0) {
		if (((unsigned long)buf & 0x1) != 0) {
			if (len) {
				writeb(*buf, nand);
				buf += 1;
				len--;
			}
		}

		if (((unsigned long)buf & 0x3) != 0) {
			if (len >= 2) {
				writew(*(u16 *)buf, nand);
				buf += 2;
				len -= 2;
			}
		}
	}

	while (len >= 4) {
		writel(*(u32 *)buf, nand);
		buf += 4;
		len -= 4;
	}

	if (len) {
		if (len >= 2) {
			writew(*(u16 *)buf, nand);
			buf += 2;
			len -= 2;
		}

		if (len)
			writeb(*buf, nand);
	}
}

static int arasan_nand_write_page_hwecc(struct mtd_info *mtd,
		struct nand_chip *chip, const u8 *buf, int oob_required,
		int page)
{
	struct nand_drv *info = nand_get_controller_data(chip);
	struct nand_config *nand = &info->config;
	u32 reg_val, i, pktsize, pktnum;
	const u32 *bufptr = (const u32 *)buf;
	u32 timeout = ARASAN_NAND_POLL_TIMEOUT;
	u32 size = mtd->writesize;
	u32 rdcount = 0;
	u8 column_addr_cycles;

	if (chip->ecc_step_ds >= ARASAN_NAND_PKTSIZE_1K)
		pktsize = ARASAN_NAND_PKTSIZE_1K;
	else
		pktsize = ARASAN_NAND_PKTSIZE_512;

	if (size % pktsize)
		pktnum = size/pktsize + 1;
	else
		pktnum = size/pktsize;

	reg_val = readl(&info->reg->pkt_reg);
	reg_val &= ~(ARASAN_NAND_PKT_REG_PKT_CNT_MASK |
		     ARASAN_NAND_PKT_REG_PKT_SIZE_MASK);
	reg_val |= (pktnum << ARASAN_NAND_PKT_REG_PKT_CNT_SHFT) | pktsize;
	writel(reg_val, &info->reg->pkt_reg);

	if (!nand->on_die_ecc_enabled) {
		arasan_nand_enable_ecc(mtd);
		column_addr_cycles = (chip->onfi_params.addr_cycles &
				      ARASAN_NAND_COL_ADDR_CYCL_MASK) >>
				      ARASAN_NAND_COL_ADDR_CYCL_SHIFT;
		writel((NAND_CMD_RNDIN | (column_addr_cycles << 28)),
		       &info->reg->ecc_sprcmd_reg);
	}
	writel(curr_cmd->pgm, &info->reg->pgm_reg);

	while (rdcount < pktnum) {
		timeout = ARASAN_NAND_POLL_TIMEOUT;
		while (!(readl(&info->reg->intsts_reg) &
			ARASAN_NAND_INT_STS_BUF_WR_RDY_MASK) && timeout) {
			udelay(1);
			timeout--;
		}

		if (!timeout) {
			puts("arasan_write_page: timedout:Buff RDY\n");
			return -ETIMEDOUT;
		}

		rdcount++;

		if (pktnum == rdcount) {
			reg_val = readl(&info->reg->intsts_enr);
			reg_val |= ARASAN_NAND_INT_STS_XFR_CMPLT_MASK;
			writel(reg_val, &info->reg->intsts_enr);
		} else {
			reg_val = readl(&info->reg->intsts_enr);
			writel(reg_val | ARASAN_NAND_INT_STS_BUF_WR_RDY_MASK,
			       &info->reg->intsts_enr);
		}

		reg_val = readl(&info->reg->intsts_reg);
		writel(reg_val | ARASAN_NAND_INT_STS_BUF_WR_RDY_MASK,
		       &info->reg->intsts_reg);

		for (i = 0; i < pktsize/4; i++)
			writel(bufptr[i], &info->reg->buf_dataport);

		bufptr += pktsize/4;

		if (rdcount >= pktnum)
			break;

		writel(ARASAN_NAND_INT_STS_BUF_WR_RDY_MASK,
		       &info->reg->intsts_enr);
	}

	timeout = ARASAN_NAND_POLL_TIMEOUT;

	while (!(readl(&info->reg->intsts_reg) &
		ARASAN_NAND_INT_STS_XFR_CMPLT_MASK) && timeout) {
		udelay(1);
		timeout--;
	}
	if (!timeout) {
		puts("arasan write_page timedout:Xfer CMPLT\n");
		return -ETIMEDOUT;
	}

	reg_val = readl(&info->reg->intsts_enr);
	writel(reg_val | ARASAN_NAND_INT_STS_XFR_CMPLT_MASK,
	       &info->reg->intsts_enr);
	reg_val = readl(&info->reg->intsts_reg);
	writel(reg_val | ARASAN_NAND_INT_STS_XFR_CMPLT_MASK,
	       &info->reg->intsts_reg);

	if (oob_required)
		chip->ecc.write_oob(mtd, chip, nand->page);

	return 0;
}

static int arasan_nand_read_oob(struct mtd_info *mtd, struct nand_chip *chip,
				int page)
{
	chip->cmdfunc(mtd, NAND_CMD_READOOB, 0, page);
	chip->read_buf(mtd, chip->oob_poi, (mtd->oobsize));

	return 0;
}

static int arasan_nand_write_oob(struct mtd_info *mtd, struct nand_chip *chip,
				 int page)
{
	int status = 0;
	const u8 *buf = chip->oob_poi;

	chip->cmdfunc(mtd, NAND_CMD_SEQIN, mtd->writesize, page);
	chip->write_buf(mtd, buf, mtd->oobsize);

	return status;
}

static int arasan_nand_reset(struct mtd_info *mtd,
			     struct arasan_nand_command_format *curr_cmd)
{
	struct nand_chip *chip = mtd_to_nand(mtd);
	struct nand_drv *info = nand_get_controller_data(chip);
	u32 timeout = ARASAN_NAND_POLL_TIMEOUT;
	u32 cmd_reg = 0;

	writel(ARASAN_NAND_INT_STS_XFR_CMPLT_MASK,
	       &info->reg->intsts_enr);
	cmd_reg = readl(&info->reg->cmd_reg);
	cmd_reg &= ~ARASAN_NAND_CMD_CMD12_MASK;

	cmd_reg |= curr_cmd->cmd1 |
		  (curr_cmd->cmd2 << ARASAN_NAND_CMD_CMD2_SHIFT);
	writel(cmd_reg, &info->reg->cmd_reg);
	writel(curr_cmd->pgm, &info->reg->pgm_reg);

	while (!(readl(&info->reg->intsts_reg) &
		ARASAN_NAND_INT_STS_XFR_CMPLT_MASK) && timeout) {
		udelay(1);
		timeout--;
	}
	if (!timeout) {
		printf("ERROR:%s timedout\n", __func__);
		return -ETIMEDOUT;
	}

	writel(ARASAN_NAND_INT_STS_XFR_CMPLT_MASK,
	       &info->reg->intsts_enr);

	writel(ARASAN_NAND_INT_STS_XFR_CMPLT_MASK,
	       &info->reg->intsts_reg);

	return 0;
}

static u8 arasan_nand_page(struct mtd_info *mtd)
{
	u8 page_val = 0;

	switch (mtd->writesize) {
	case 512:
		page_val = 0;
		break;
	case 2048:
		page_val = 1;
		break;
	case 4096:
		page_val = 2;
		break;
	case 8192:
		page_val = 3;
		break;
	case 16384:
		page_val = 4;
		break;
	case 1024:
		page_val = 5;
		break;
	default:
		printf("%s:Pagesize>16K\n", __func__);
		break;
	}

	return page_val;
}

static int arasan_nand_send_wrcmd(struct arasan_nand_command_format *curr_cmd,
			int column, int page_addr, struct mtd_info *mtd)
{
	struct nand_chip *chip = mtd_to_nand(mtd);
	struct nand_drv *info = nand_get_controller_data(chip);
	u32 reg_val, page;
	u8 page_val, addr_cycles;

	writel(ARASAN_NAND_INT_STS_BUF_WR_RDY_MASK,
	       &info->reg->intsts_enr);
	reg_val = readl(&info->reg->cmd_reg);
	reg_val &= ~ARASAN_NAND_CMD_CMD12_MASK;
	reg_val |= curr_cmd->cmd1 |
		   (curr_cmd->cmd2 << ARASAN_NAND_CMD_CMD2_SHIFT);
	if (curr_cmd->cmd1 == NAND_CMD_SEQIN) {
		reg_val &= ~ARASAN_NAND_CMD_PG_SIZE_MASK;
		page_val = arasan_nand_page(mtd);
		reg_val |= (page_val << ARASAN_NAND_CMD_PG_SIZE_SHIFT);
	}

	reg_val &= ~ARASAN_NAND_CMD_ADDR_CYCL_MASK;
	addr_cycles = arasan_nand_get_addrcycle(mtd);

	if (addr_cycles == ARASAN_NAND_INVALID_ADDR_CYCL)
		return ERR_ADDR_CYCLE;

	reg_val |= (addr_cycles <<
		   ARASAN_NAND_CMD_ADDR_CYCL_SHIFT);
	writel(reg_val, &info->reg->cmd_reg);

	if (page_addr == -1)
		page_addr = 0;

	page = (page_addr << ARASAN_NAND_MEM_ADDR1_PAGE_SHIFT) &
		ARASAN_NAND_MEM_ADDR1_PAGE_MASK;
	column &= ARASAN_NAND_MEM_ADDR1_COL_MASK;
	writel(page | column, &info->reg->memadr_reg1);

	reg_val = readl(&info->reg->memadr_reg2);
	reg_val &= ~ARASAN_NAND_MEM_ADDR2_PAGE_MASK;
	reg_val |= (page_addr >> ARASAN_NAND_MEM_ADDR1_PAGE_SHIFT);
	writel(reg_val, &info->reg->memadr_reg2);

	return 0;
}

static void arasan_nand_write_buf(struct mtd_info *mtd, const u8 *buf, int len)
{
	struct nand_chip *chip = mtd_to_nand(mtd);
	struct nand_drv *info = nand_get_controller_data(chip);
	u32 reg_val;
	u32 timeout = ARASAN_NAND_POLL_TIMEOUT;

	reg_val = readl(&info->reg->pkt_reg);
	reg_val &= ~(ARASAN_NAND_PKT_REG_PKT_CNT_MASK |
		     ARASAN_NAND_PKT_REG_PKT_SIZE_MASK);

	reg_val |= (1 << ARASAN_NAND_PKT_REG_PKT_CNT_SHFT) | len;
	writel(reg_val, &info->reg->pkt_reg);
	writel(curr_cmd->pgm, &info->reg->pgm_reg);

	while (!(readl(&info->reg->intsts_reg) &
		ARASAN_NAND_INT_STS_BUF_WR_RDY_MASK) && timeout) {
		udelay(1);
		timeout--;
	}

	if (!timeout)
		puts("ERROR:arasan_nand_write_buf timedout:Buff RDY\n");

	reg_val = readl(&info->reg->intsts_enr);
	reg_val |= ARASAN_NAND_INT_STS_XFR_CMPLT_MASK;
	writel(reg_val, &info->reg->intsts_enr);
	writel(reg_val | ARASAN_NAND_INT_STS_BUF_WR_RDY_MASK,
	       &info->reg->intsts_enr);
	reg_val = readl(&info->reg->intsts_reg);
	writel(reg_val | ARASAN_NAND_INT_STS_BUF_WR_RDY_MASK,
	       &info->reg->intsts_reg);

	arasan_nand_fill_tx(mtd, buf, len);

	timeout = ARASAN_NAND_POLL_TIMEOUT;
	while (!(readl(&info->reg->intsts_reg) &
		ARASAN_NAND_INT_STS_XFR_CMPLT_MASK) && timeout) {
		udelay(1);
		timeout--;
	}
	if (!timeout)
		puts("ERROR:arasan_nand_write_buf timedout:Xfer CMPLT\n");

	writel(readl(&info->reg->intsts_enr) |
	       ARASAN_NAND_INT_STS_XFR_CMPLT_MASK,
	       &info->reg->intsts_enr);
	writel(readl(&info->reg->intsts_reg) |
	       ARASAN_NAND_INT_STS_XFR_CMPLT_MASK,
	       &info->reg->intsts_reg);
}

static int arasan_nand_erase(struct arasan_nand_command_format *curr_cmd,
			      int column, int page_addr, struct mtd_info *mtd)
{
	struct nand_chip *chip = mtd_to_nand(mtd);
	struct nand_drv *info = nand_get_controller_data(chip);
	u32 reg_val, page;
	u32 timeout = ARASAN_NAND_POLL_TIMEOUT;
	u8 row_addr_cycles;

	writel(ARASAN_NAND_INT_STS_XFR_CMPLT_MASK,
	       &info->reg->intsts_enr);
	reg_val = readl(&info->reg->cmd_reg);
	reg_val &= ~ARASAN_NAND_CMD_CMD12_MASK;
	reg_val |= curr_cmd->cmd1 |
		   (curr_cmd->cmd2 << ARASAN_NAND_CMD_CMD2_SHIFT);
	row_addr_cycles = arasan_nand_get_addrcycle(mtd);

	if (row_addr_cycles == ARASAN_NAND_INVALID_ADDR_CYCL)
		return ERR_ADDR_CYCLE;

	reg_val &= ~ARASAN_NAND_CMD_ADDR_CYCL_MASK;
	reg_val |= (row_addr_cycles <<
		    ARASAN_NAND_CMD_ADDR_CYCL_SHIFT);

	writel(reg_val, &info->reg->cmd_reg);

	page = (page_addr >> ARASAN_NAND_MEM_ADDR1_PAGE_SHIFT) &
		ARASAN_NAND_MEM_ADDR1_COL_MASK;
	column = page_addr & ARASAN_NAND_MEM_ADDR1_COL_MASK;
	writel(column | (page << ARASAN_NAND_MEM_ADDR1_PAGE_SHIFT),
	       &info->reg->memadr_reg1);

	reg_val = readl(&info->reg->memadr_reg2);
	reg_val &= ~ARASAN_NAND_MEM_ADDR2_PAGE_MASK;
	reg_val |= (page_addr >> ARASAN_NAND_MEM_ADDR1_PAGE_SHIFT);
	writel(reg_val, &info->reg->memadr_reg2);
	writel(curr_cmd->pgm, &info->reg->pgm_reg);

	while (!(readl(&info->reg->intsts_reg) &
		ARASAN_NAND_INT_STS_XFR_CMPLT_MASK) && timeout) {
		udelay(1);
		timeout--;
	}
	if (!timeout) {
		printf("ERROR:%s timedout:Xfer CMPLT\n", __func__);
		return -ETIMEDOUT;
	}

	reg_val = readl(&info->reg->intsts_enr);
	writel(reg_val | ARASAN_NAND_INT_STS_XFR_CMPLT_MASK,
	       &info->reg->intsts_enr);
	reg_val = readl(&info->reg->intsts_reg);
	writel(reg_val | ARASAN_NAND_INT_STS_XFR_CMPLT_MASK,
	       &info->reg->intsts_reg);

	return 0;
}

static int arasan_nand_read_status(struct arasan_nand_command_format *curr_cmd,
				int column, int page_addr, struct mtd_info *mtd)
{
	struct nand_chip *chip = mtd_to_nand(mtd);
	struct nand_drv *info = nand_get_controller_data(chip);
	u32 reg_val;
	u32 timeout = ARASAN_NAND_POLL_TIMEOUT;
	u8 addr_cycles;

	writel(ARASAN_NAND_INT_STS_XFR_CMPLT_MASK,
	       &info->reg->intsts_enr);
	reg_val = readl(&info->reg->cmd_reg);
	reg_val &= ~ARASAN_NAND_CMD_CMD12_MASK;
	reg_val |= curr_cmd->cmd1 |
		   (curr_cmd->cmd2 << ARASAN_NAND_CMD_CMD2_SHIFT);
	addr_cycles = arasan_nand_get_addrcycle(mtd);

	if (addr_cycles == ARASAN_NAND_INVALID_ADDR_CYCL)
		return ERR_ADDR_CYCLE;

	reg_val &= ~ARASAN_NAND_CMD_ADDR_CYCL_MASK;
	reg_val |= (addr_cycles <<
		    ARASAN_NAND_CMD_ADDR_CYCL_SHIFT);

	writel(reg_val, &info->reg->cmd_reg);

	reg_val = readl(&info->reg->pkt_reg);
	reg_val &= ~(ARASAN_NAND_PKT_REG_PKT_CNT_MASK |
		     ARASAN_NAND_PKT_REG_PKT_SIZE_MASK);
	reg_val |= (1 << ARASAN_NAND_PKT_REG_PKT_CNT_SHFT) | 1;
	writel(reg_val, &info->reg->pkt_reg);

	writel(curr_cmd->pgm, &info->reg->pgm_reg);
	while (!(readl(&info->reg->intsts_reg) &
		ARASAN_NAND_INT_STS_XFR_CMPLT_MASK) && timeout) {
		udelay(1);
		timeout--;
	}

	if (!timeout) {
		printf("ERROR:%s: timedout:Xfer CMPLT\n", __func__);
		return -ETIMEDOUT;
	}

	reg_val = readl(&info->reg->intsts_enr);
	writel(reg_val | ARASAN_NAND_INT_STS_XFR_CMPLT_MASK,
	       &info->reg->intsts_enr);
	reg_val = readl(&info->reg->intsts_reg);
	writel(reg_val | ARASAN_NAND_INT_STS_XFR_CMPLT_MASK,
	       &info->reg->intsts_reg);

	return 0;
}

static int arasan_nand_send_rdcmd(struct arasan_nand_command_format *curr_cmd,
			       int column, int page_addr, struct mtd_info *mtd)
{
	struct nand_chip *chip = mtd_to_nand(mtd);
	struct nand_drv *info = nand_get_controller_data(chip);
	u32 reg_val, addr_cycles, page;
	u8 page_val;

	reg_val = readl(&info->reg->intsts_enr);
	writel(reg_val | ARASAN_NAND_INT_STS_BUF_RD_RDY_MASK,
	       &info->reg->intsts_enr);

	reg_val = readl(&info->reg->cmd_reg);
	reg_val &= ~ARASAN_NAND_CMD_CMD12_MASK;
	reg_val |= curr_cmd->cmd1 |
		   (curr_cmd->cmd2 << ARASAN_NAND_CMD_CMD2_SHIFT);

	if (curr_cmd->cmd1 == NAND_CMD_RNDOUT ||
	    curr_cmd->cmd1 == NAND_CMD_READ0) {
		reg_val &= ~ARASAN_NAND_CMD_PG_SIZE_MASK;
		page_val = arasan_nand_page(mtd);
		reg_val |= (page_val << ARASAN_NAND_CMD_PG_SIZE_SHIFT);
	}

	reg_val &= ~ARASAN_NAND_CMD_ECC_ON_MASK;

	reg_val &= ~ARASAN_NAND_CMD_ADDR_CYCL_MASK;

	addr_cycles = arasan_nand_get_addrcycle(mtd);

	if (addr_cycles == ARASAN_NAND_INVALID_ADDR_CYCL)
		return ERR_ADDR_CYCLE;

	reg_val |= (addr_cycles << 28);
	writel(reg_val, &info->reg->cmd_reg);

	if (page_addr == -1)
		page_addr = 0;

	page = (page_addr << ARASAN_NAND_MEM_ADDR1_PAGE_SHIFT) &
		ARASAN_NAND_MEM_ADDR1_PAGE_MASK;
	column &= ARASAN_NAND_MEM_ADDR1_COL_MASK;
	writel(page | column, &info->reg->memadr_reg1);

	reg_val = readl(&info->reg->memadr_reg2);
	reg_val &= ~ARASAN_NAND_MEM_ADDR2_PAGE_MASK;
	reg_val |= (page_addr >> ARASAN_NAND_MEM_ADDR1_PAGE_SHIFT);
	writel(reg_val, &info->reg->memadr_reg2);

	buf_index = 0;

	return 0;
}

static void arasan_nand_read_buf(struct mtd_info *mtd, u8 *buf, int size)
{
	struct nand_chip *chip = mtd_to_nand(mtd);
	struct nand_drv *info = nand_get_controller_data(chip);
	u32 reg_val, i;
	u32 *bufptr = (u32 *)buf;
	u32 timeout = ARASAN_NAND_POLL_TIMEOUT;

	reg_val = readl(&info->reg->pkt_reg);
	reg_val &= ~(ARASAN_NAND_PKT_REG_PKT_CNT_MASK |
		     ARASAN_NAND_PKT_REG_PKT_SIZE_MASK);
	reg_val |= (1 << ARASAN_NAND_PKT_REG_PKT_CNT_SHFT) | size;
	writel(reg_val, &info->reg->pkt_reg);

	writel(curr_cmd->pgm, &info->reg->pgm_reg);

	while (!(readl(&info->reg->intsts_reg) &
		ARASAN_NAND_INT_STS_BUF_RD_RDY_MASK) && timeout) {
		udelay(1);
		timeout--;
	}

	if (!timeout)
		puts("ERROR:arasan_nand_read_buf timedout:Buff RDY\n");

	reg_val = readl(&info->reg->intsts_enr);
	reg_val |= ARASAN_NAND_INT_STS_XFR_CMPLT_MASK;
	writel(reg_val, &info->reg->intsts_enr);

	writel(reg_val | ARASAN_NAND_INT_STS_BUF_RD_RDY_MASK,
	       &info->reg->intsts_enr);
	reg_val = readl(&info->reg->intsts_reg);
	writel(reg_val | ARASAN_NAND_INT_STS_BUF_RD_RDY_MASK,
	       &info->reg->intsts_reg);

	buf_index = 0;
	for (i = 0; i < size / 4; i++)
		bufptr[i] = readl(&info->reg->buf_dataport);

	if (size & 0x03)
		bufptr[i] = readl(&info->reg->buf_dataport);

	timeout = ARASAN_NAND_POLL_TIMEOUT;

	while (!(readl(&info->reg->intsts_reg) &
		ARASAN_NAND_INT_STS_XFR_CMPLT_MASK) && timeout) {
		udelay(1);
		timeout--;
	}

	if (!timeout)
		puts("ERROR:arasan_nand_read_buf timedout:Xfer CMPLT\n");

	reg_val = readl(&info->reg->intsts_enr);
	writel(reg_val | ARASAN_NAND_INT_STS_XFR_CMPLT_MASK,
	       &info->reg->intsts_enr);
	reg_val = readl(&info->reg->intsts_reg);
	writel(reg_val | ARASAN_NAND_INT_STS_XFR_CMPLT_MASK,
	       &info->reg->intsts_reg);
}

static u8 arasan_nand_read_byte(struct mtd_info *mtd)
{
	struct nand_chip *chip = mtd_to_nand(mtd);
	struct nand_drv *info = nand_get_controller_data(chip);
	u32 size;
	u8 val;
	struct nand_onfi_params *p;

	if (buf_index == 0) {
		p = &chip->onfi_params;
		if (curr_cmd->cmd1 == NAND_CMD_READID)
			size = 4;
		else if (curr_cmd->cmd1 == NAND_CMD_PARAM)
			size = sizeof(struct nand_onfi_params);
		else if (curr_cmd->cmd1 == NAND_CMD_RNDOUT)
			size = le16_to_cpu(p->ext_param_page_length) * 16;
		else if (curr_cmd->cmd1 == NAND_CMD_GET_FEATURES)
			size = 4;
		else if (curr_cmd->cmd1 == NAND_CMD_STATUS)
			return readb(&info->reg->flash_sts_reg);
		else
			size = 8;
		chip->read_buf(mtd, &buf_data[0], size);
	}

	val = *(&buf_data[0] + buf_index);
	buf_index++;

	return val;
}

static void arasan_nand_cmd_function(struct mtd_info *mtd, unsigned int command,
				     int column, int page_addr)
{
	struct nand_chip *chip = mtd_to_nand(mtd);
	struct nand_drv *info = nand_get_controller_data(chip);
	struct nand_config *nand = &info->config;
	u32 i, ret = 0;

	curr_cmd = NULL;
	writel(ARASAN_NAND_INT_STS_XFR_CMPLT_MASK,
	       &info->reg->intsts_enr);

	if ((command == NAND_CMD_READOOB) &&
	    (mtd->writesize > 512)) {
		column += mtd->writesize;
		command = NAND_CMD_READ0;
	}

	/* Get the command format */
	for (i = 0; (arasan_nand_commands[i].cmd1 != NAND_CMD_NONE ||
		     arasan_nand_commands[i].cmd2 != NAND_CMD_NONE); i++) {
		if (command == arasan_nand_commands[i].cmd1) {
			curr_cmd = &arasan_nand_commands[i];
			break;
		}
	}

	if (curr_cmd == NULL) {
		printf("Unsupported Command; 0x%x\n", command);
		return;
	}

	if (curr_cmd->cmd1 == NAND_CMD_RESET)
		ret = arasan_nand_reset(mtd, curr_cmd);

	if ((curr_cmd->cmd1 == NAND_CMD_READID) ||
	    (curr_cmd->cmd1 == NAND_CMD_PARAM) ||
	    (curr_cmd->cmd1 == NAND_CMD_RNDOUT) ||
	    (curr_cmd->cmd1 == NAND_CMD_GET_FEATURES) ||
	    (curr_cmd->cmd1 == NAND_CMD_READ0))
		ret = arasan_nand_send_rdcmd(curr_cmd, column, page_addr, mtd);

	if ((curr_cmd->cmd1 == NAND_CMD_SET_FEATURES) ||
	    (curr_cmd->cmd1 == NAND_CMD_SEQIN)) {
		nand->page = page_addr;
		ret = arasan_nand_send_wrcmd(curr_cmd, column, page_addr, mtd);
	}

	if (curr_cmd->cmd1 == NAND_CMD_ERASE1)
		ret = arasan_nand_erase(curr_cmd, column, page_addr, mtd);

	if (curr_cmd->cmd1 == NAND_CMD_STATUS)
		ret = arasan_nand_read_status(curr_cmd, column, page_addr, mtd);

	if (ret != 0)
		printf("ERROR:%s:command:0x%x\n", __func__, curr_cmd->cmd1);
}

static void arasan_check_ondie(struct mtd_info *mtd)
{
	struct nand_chip *nand_chip = mtd_to_nand(mtd);
<<<<<<< HEAD
	struct nand_config *nand = nand_get_controller_data(nand_chip);
=======
	struct nand_drv *info = nand_get_controller_data(nand_chip);
	struct nand_config *nand = &info->config;
>>>>>>> 3414936b
	u8 maf_id, dev_id;
	u8 get_feature[4];
	u8 set_feature[4] = {ENABLE_ONDIE_ECC, 0x00, 0x00, 0x00};
	u32 i;

	nand_chip->select_chip(mtd, 0);

	/* Send the command for reading device ID */
	nand_chip->cmdfunc(mtd, NAND_CMD_RESET, -1, -1);
	nand_chip->cmdfunc(mtd, NAND_CMD_READID, 0, -1);

	/* Read manufacturer and device IDs */
	maf_id = nand_chip->read_byte(mtd);
	dev_id = nand_chip->read_byte(mtd);

	if ((maf_id == NAND_MFR_MICRON) &&
	    ((dev_id == 0xf1) || (dev_id == 0xa1) || (dev_id == 0xb1) ||
	     (dev_id == 0xaa) || (dev_id == 0xba) || (dev_id == 0xda) ||
	     (dev_id == 0xca) || (dev_id == 0xac) || (dev_id == 0xbc) ||
	     (dev_id == 0xdc) || (dev_id == 0xcc) || (dev_id == 0xa3) ||
	     (dev_id == 0xb3) || (dev_id == 0xd3) || (dev_id == 0xc3))) {
		nand_chip->cmdfunc(mtd, NAND_CMD_SET_FEATURES,
				   ONDIE_ECC_FEATURE_ADDR, -1);

		nand_chip->write_buf(mtd, &set_feature[0], 4);
		nand_chip->cmdfunc(mtd, NAND_CMD_GET_FEATURES,
				   ONDIE_ECC_FEATURE_ADDR, -1);

		for (i = 0; i < 4; i++)
			get_feature[i] = nand_chip->read_byte(mtd);

		if (get_feature[0] & ENABLE_ONDIE_ECC) {
			nand->on_die_ecc_enabled = true;
			printf("On-DIE ECC Enabled\n");
		} else {
			printf("%s: Unable to enable OnDie ECC\n", __func__);
		}

		/* Use the BBT pattern descriptors */
		nand_chip->bbt_td = &bbt_main_descr;
		nand_chip->bbt_md = &bbt_mirror_descr;
	}
}

static int arasan_nand_ecc_init(struct mtd_info *mtd)
{
	struct nand_chip *nand_chip = mtd_to_nand(mtd);
	struct nand_drv *info = nand_get_controller_data(nand_chip);
	int found = -1;
	u32 regval, eccpos_start, i, eccaddr;

	for (i = 0; i < ARRAY_SIZE(ecc_matrix); i++) {
		if ((ecc_matrix[i].pagesize == mtd->writesize) &&
		    (ecc_matrix[i].ecc_codeword_size >=
		     nand_chip->ecc_step_ds)) {
			if (ecc_matrix[i].eccbits >=
			    nand_chip->ecc_strength_ds) {
				found = i;
				break;
			}
			found = i;
		}
	}

	if (found < 0)
		return 1;

	eccaddr = mtd->writesize + mtd->oobsize -
		  ecc_matrix[found].eccsize;

	regval = eccaddr |
		 (ecc_matrix[found].eccsize << ARASAN_NAND_ECC_SIZE_SHIFT) |
		 (ecc_matrix[found].bch << ARASAN_NAND_ECC_BCH_SHIFT);
	writel(regval, &info->reg->ecc_reg);

	if (ecc_matrix[found].bch) {
		regval = readl(&info->reg->memadr_reg2);
		regval &= ~ARASAN_NAND_MEM_ADDR2_BCH_MASK;
		regval |= (ecc_matrix[found].bchval <<
			   ARASAN_NAND_MEM_ADDR2_BCH_SHIFT);
		writel(regval, &info->reg->memadr_reg2);
	}

	nand_oob.eccbytes = ecc_matrix[found].eccsize;
	eccpos_start = mtd->oobsize - nand_oob.eccbytes;

	for (i = 0; i < nand_oob.eccbytes; i++)
		nand_oob.eccpos[i] = eccpos_start + i;

	nand_oob.oobfree[0].offset = 2;
	nand_oob.oobfree[0].length = eccpos_start - 2;

	nand_chip->ecc.size = ecc_matrix[found].ecc_codeword_size;
	nand_chip->ecc.strength = ecc_matrix[found].eccbits;
	nand_chip->ecc.bytes = ecc_matrix[found].eccsize;
	nand_chip->ecc.layout = &nand_oob;

	return 0;
}

static int arasan_probe(struct udevice *dev)
{
	struct arasan_nand_info *arasan = dev_get_priv(dev);
	struct nand_chip *nand_chip = &arasan->nand_chip;
	struct nand_drv *info = &arasan->nand_ctrl;
	struct nand_config *nand = &info->config;
	struct mtd_info *mtd;
	int err = -1;

	info->reg = (struct nand_regs *)dev_read_addr(dev);
	mtd = nand_to_mtd(nand_chip);
	nand_set_controller_data(nand_chip, &arasan->nand_ctrl);

#ifdef CONFIG_SYS_NAND_NO_SUBPAGE_WRITE
	nand_chip->options |= NAND_NO_SUBPAGE_WRITE;
#endif

	/* Set the driver entry points for MTD */
	nand_chip->cmdfunc = arasan_nand_cmd_function;
	nand_chip->select_chip = arasan_nand_select_chip;
	nand_chip->read_byte = arasan_nand_read_byte;

	/* Buffer read/write routines */
	nand_chip->read_buf = arasan_nand_read_buf;
	nand_chip->write_buf = arasan_nand_write_buf;
	nand_chip->bbt_options = NAND_BBT_USE_FLASH;

	writel(0x0, &info->reg->cmd_reg);
	writel(0x0, &info->reg->pgm_reg);

	/* first scan to find the device and get the page size */
	if (nand_scan_ident(mtd, CONFIG_SYS_NAND_MAX_CHIPS, NULL)) {
		printf("%s: nand_scan_ident failed\n", __func__);
		goto fail;
	}

	nand_chip->ecc.mode = NAND_ECC_HW;
	nand_chip->ecc.hwctl = NULL;
	nand_chip->ecc.read_page = arasan_nand_read_page_hwecc;
	nand_chip->ecc.write_page = arasan_nand_write_page_hwecc;
	nand_chip->ecc.read_oob = arasan_nand_read_oob;
	nand_chip->ecc.write_oob = arasan_nand_write_oob;

	arasan_check_ondie(mtd);

	/*
	 * If on die supported, then give priority to on-die ecc and use
	 * it instead of controller ecc.
	 */
	if (nand->on_die_ecc_enabled) {
		nand_chip->ecc.strength = 1;
		nand_chip->ecc.size = mtd->writesize;
		nand_chip->ecc.bytes = 0;
		nand_chip->ecc.layout = &ondie_nand_oob_64;
	} else {
		if (arasan_nand_ecc_init(mtd)) {
			printf("%s: nand_ecc_init failed\n", __func__);
			goto fail;
		}
	}

	if (nand_scan_tail(mtd)) {
		printf("%s: nand_scan_tail failed\n", __func__);
		goto fail;
	}

	if (nand_register(0, mtd)) {
		printf("Nand Register Fail\n");
		goto fail;
	}

	return 0;
fail:
	free(nand);
	return err;
}

static const struct udevice_id arasan_nand_dt_ids[] = {
	{.compatible = "arasan,nfc-v3p10",},
	{ /* sentinel */ }
};

U_BOOT_DRIVER(arasan_nand) = {
	.name = "arasan-nand",
	.id = UCLASS_MTD,
	.of_match = arasan_nand_dt_ids,
	.probe = arasan_probe,
	.priv_auto_alloc_size = sizeof(struct arasan_nand_info),
};

void board_nand_init(void)
{
	struct udevice *dev;
	int ret;

	ret = uclass_get_device_by_driver(UCLASS_MTD,
					  DM_GET_DRIVER(arasan_nand), &dev);
	if (ret && ret != -ENODEV)
		pr_err("Failed to initialize %s. (error %d)\n", dev->name, ret);
}<|MERGE_RESOLUTION|>--- conflicted
+++ resolved
@@ -1120,12 +1120,8 @@
 static void arasan_check_ondie(struct mtd_info *mtd)
 {
 	struct nand_chip *nand_chip = mtd_to_nand(mtd);
-<<<<<<< HEAD
-	struct nand_config *nand = nand_get_controller_data(nand_chip);
-=======
 	struct nand_drv *info = nand_get_controller_data(nand_chip);
 	struct nand_config *nand = &info->config;
->>>>>>> 3414936b
 	u8 maf_id, dev_id;
 	u8 get_feature[4];
 	u8 set_feature[4] = {ENABLE_ONDIE_ECC, 0x00, 0x00, 0x00};
