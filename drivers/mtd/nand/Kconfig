--- conflicted
+++ resolved
@@ -80,20 +80,18 @@
 	  controller. This uses the hardware ECC for read and
 	  write operations.
 
-<<<<<<< HEAD
 config NAND_ZYNQ
 	bool "Support for Nand on Zynq SoC"
 	help
 	  This enables Nand driver support for Nand controller
 	  on Zynq SoC.
-=======
+
 config NAND_MXS
 	bool "MXS NAND support"
 	depends on MX6
 	help
 	  This enables NAND driver for the NAND flash controller on the
 	  MXS processors.
->>>>>>> 29e0cfb4
 
 comment "Generic NAND options"
 
