--- conflicted
+++ resolved
@@ -451,41 +451,6 @@
 config SYS_I2C_XILINX_XIIC
 	bool "Xilinx AXI I2C driver"
 	depends on DM_I2C
-<<<<<<< HEAD
-	help
-	  Support for Xilinx AXI I2C controller.
-
-config SYS_I2C_ZYNQ
-	bool "Xilinx I2C driver"
-	depends on ARCH_ZYNQMP || ARCH_ZYNQ
-	help
-	  Support for Xilinx I2C controller.
-
-config SYS_I2C_ZYNQ_SLAVE
-	hex "Set slave addr"
-	depends on SYS_I2C_ZYNQ
-	default 0
-	help
-	  Set CONFIG_SYS_I2C_ZYNQ_SLAVE for slave addr.
-
-config SYS_I2C_ZYNQ_SPEED
-	int "Set I2C speed"
-	depends on SYS_I2C_ZYNQ
-	default 100000
-	help
-	  Set CONFIG_SYS_I2C_ZYNQ_SPEED for speed setting.
-
-config ZYNQ_I2C0
-	bool "Xilinx I2C0 controller"
-	depends on SYS_I2C_ZYNQ
-	help
-	  Enable Xilinx I2C0 controller.
-
-config ZYNQ_I2C1
-	bool "Xilinx I2C1 controller"
-	depends on SYS_I2C_ZYNQ
-=======
->>>>>>> 3414936b
 	help
 	  Support for Xilinx AXI I2C controller.
 
