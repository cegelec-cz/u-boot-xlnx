--- conflicted
+++ resolved
@@ -38,15 +38,9 @@
 
 #define CQSPI_STIG_DATA_LEN_MAX                 8
 
-<<<<<<< HEAD
-#define CQSPI_DUMMY_CLKS_PER_BYTE		8
-#define CQSPI_DUMMY_BYTES_MAX                   4
-#define CQSPI_DUMMY_CLKS_MAX			31
-=======
 #define CQSPI_DUMMY_CLKS_PER_BYTE               8
 #define CQSPI_DUMMY_BYTES_MAX                   4
 #define CQSPI_DUMMY_CLKS_MAX                    31
->>>>>>> 907ddbc8
 
 #define CQSPI_TX_TAP_MASTER			0x1E
 #define CQSPI_MAX_DLL_TAPS			127
@@ -64,10 +58,7 @@
 #define CQSPI_READ_ID_LEN			3
 #define CQSPI_READID_LOOP_MAX			10
 #define TERA_MACRO				1000000000000l
-<<<<<<< HEAD
-=======
 #define TAP_GRAN_SEL_MIN_FREQ			120000000
->>>>>>> 907ddbc8
 
 #define OSPI_CTRL_RST				0xF1260304
 
@@ -200,17 +191,10 @@
 #define CQSPI_REG_CMDWRITEDATALOWER             0xA8
 #define CQSPI_REG_CMDWRITEDATAUPPER             0xAC
 
-<<<<<<< HEAD
-#define CQSPI_REG_OP_EXT_LOWER			0xE0
-#define CQSPI_REG_OP_EXT_READ_LSB		24
-#define CQSPI_REG_OP_EXT_WRITE_LSB		16
-#define CQSPI_REG_OP_EXT_STIG_LSB		0
-=======
 #define CQSPI_REG_OP_EXT_LOWER                  0xE0
 #define CQSPI_REG_OP_EXT_READ_LSB               24
 #define CQSPI_REG_OP_EXT_WRITE_LSB              16
 #define CQSPI_REG_OP_EXT_STIG_LSB               0
->>>>>>> 907ddbc8
 
 #define CQSPI_REG_PHY_CONFIG                    0xB4
 #define CQSPI_REG_PHY_CONFIG_RESYNC_FLD_MASK	0x80000000
@@ -261,17 +245,6 @@
 #define CQSPI_DMA_TIMEOUT                       10000000
 
 #define CQSPI_REG_IS_IDLE(base)				\
-<<<<<<< HEAD
-	((readl(base + CQSPI_REG_CONFIG) >>		\
-	CQSPI_REG_CONFIG_IDLE_LSB) & 0x1)
-
-#define CQSPI_GET_RD_SRAM_LEVEL(reg_base)		\
-	(((readl(reg_base + CQSPI_REG_SDRAMLEVEL)) >>	\
-	CQSPI_REG_SDRAMLEVEL_RD_LSB) & CQSPI_REG_SDRAMLEVEL_RD_MASK)
-
-#define CQSPI_GET_WR_SRAM_LEVEL(reg_base)		\
-	(((readl(reg_base + CQSPI_REG_SDRAMLEVEL)) >>	\
-=======
 	((readl((base) + CQSPI_REG_CONFIG) >>		\
 	CQSPI_REG_CONFIG_IDLE_LSB) & 0x1)
 
@@ -281,7 +254,6 @@
 
 #define CQSPI_GET_WR_SRAM_LEVEL(reg_base)		\
 	(((readl((reg_base) + CQSPI_REG_SDRAMLEVEL)) >>	\
->>>>>>> 907ddbc8
 	CQSPI_REG_SDRAMLEVEL_WR_LSB) & CQSPI_REG_SDRAMLEVEL_WR_MASK)
 
 struct cadence_spi_plat {
@@ -327,14 +299,9 @@
 	unsigned int	qspi_calibrated_cs;
 	unsigned int	previous_hz;
 	u32		wr_delay;
-<<<<<<< HEAD
-
-	struct reset_ctl_bulk resets;
-=======
 	int		read_delay;
 
 	struct reset_ctl_bulk *resets;
->>>>>>> 907ddbc8
 	u32		page_size;
 	u32		block_size;
 	u32		tshsl_ns;
@@ -393,15 +360,6 @@
 void cadence_qspi_apb_enter_xip(void *reg_base, char xip_dummy);
 void cadence_qspi_apb_readdata_capture(void *reg_base,
 	unsigned int bypass, unsigned int delay);
-<<<<<<< HEAD
-int cadence_qspi_apb_dma_read(struct cadence_spi_priv *priv,
-			      unsigned int n_rx, u8 *rxbuf);
-int cadence_qspi_apb_exec_flash_cmd(void *reg_base, unsigned int reg);
-int cadence_qspi_apb_wait_for_dma_cmplt(struct cadence_spi_priv *priv);
-int cadence_spi_versal_flash_reset(struct udevice *dev);
-void cadence_qspi_apb_enable_linear_mode(bool enable);
-unsigned int cm_get_qspi_controller_clk_hz(void);
-=======
 unsigned int cm_get_qspi_controller_clk_hz(void);
 int cadence_qspi_apb_dma_read(struct cadence_spi_priv *priv,
 			      const struct spi_mem_op *op);
@@ -409,7 +367,6 @@
 int cadence_qspi_apb_exec_flash_cmd(void *reg_base, unsigned int reg);
 int cadence_qspi_versal_flash_reset(struct udevice *dev);
 void cadence_qspi_apb_enable_linear_mode(bool enable);
->>>>>>> 907ddbc8
 int cadence_spi_versal_ctrl_reset(struct cadence_spi_priv *priv);
 
 #endif /* __CADENCE_QSPI_H__ */