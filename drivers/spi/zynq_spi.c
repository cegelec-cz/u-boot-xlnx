--- conflicted
+++ resolved
@@ -132,31 +132,19 @@
 
 	ret = clk_get_by_name(bus, "ref_clk", &clk);
 	if (ret < 0) {
-<<<<<<< HEAD
-		dev_err(dev, "failed to get clock\n");
-=======
 		dev_err(bus, "failed to get clock\n");
->>>>>>> e93ed120
 		return ret;
 	}
 
 	clock = clk_get_rate(&clk);
 	if (IS_ERR_VALUE(clock)) {
-<<<<<<< HEAD
-		dev_err(dev, "failed to get rate\n");
-=======
 		dev_err(bus, "failed to get rate\n");
->>>>>>> e93ed120
 		return clock;
 	}
 
 	ret = clk_enable(&clk);
 	if (ret && ret != -ENOSYS) {
-<<<<<<< HEAD
-		dev_err(dev, "failed to enable clock\n");
-=======
 		dev_err(bus, "failed to enable clock\n");
->>>>>>> e93ed120
 		return ret;
 	}
 
