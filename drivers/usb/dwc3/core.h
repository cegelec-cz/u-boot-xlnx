--- conflicted
+++ resolved
@@ -248,9 +248,6 @@
 /* Global Frame Length Adjustment Register */
 #define DWC3_GFLADJ_30MHZ_SDBND_SEL		(1 << 7)
 #define DWC3_GFLADJ_30MHZ_MASK			0x3f
-<<<<<<< HEAD
-#define GFLADJ_REFCLK_FLADJ			GENMASK(21, 8)
-=======
 #define DWC3_GFLADJ_REFCLK_FLADJ_MASK		GENMASK(21, 8)
 #define DWC3_GFLADJ_240MHZDECR			GENMASK(30, 24)
 #define DWC3_GFLADJ_240MHZDECR_PLS1		BIT(31)
@@ -258,7 +255,6 @@
 /* Global User Control Register*/
 #define DWC3_GUCTL_REFCLKPER_MASK		0xffc00000
 #define DWC3_GUCTL_REFCLKPER_SEL		22
->>>>>>> 907ddbc8
 
 /* Device Configuration Register */
 #define DWC3_DCFG_DEVADDR(addr)	((addr) << 3)
@@ -713,7 +709,6 @@
  * @test_mode_nr: test feature selector
  * @lpm_nyet_threshold: LPM NYET response threshold
  * @hird_threshold: HIRD threshold
- * @refclk_fladj: refclk adjustment parameter
  * @delayed_status: true when gadget driver asks for delayed status
  * @ep0_bounced: true when we used bounce buffer
  * @ep0_expect_in: true when we expect a DATA IN transfer
@@ -845,11 +840,7 @@
 	u8			lpm_nyet_threshold;
 	u8			hird_threshold;
 	u32			fladj;
-<<<<<<< HEAD
-	bool			refclk_fladj;
-=======
 	u32			ref_clk_per;
->>>>>>> 907ddbc8
 	u8			incrx_mode;
 	u32			incrx_size;
 
