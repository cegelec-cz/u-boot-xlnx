// SPDX-License-Identifier: GPL-2.0+
/*
 * Copyright 2017 Google, Inc
 */

#include <common.h>
#include <dm.h>
#include <errno.h>
#include <wdt.h>
#include <dm/device-internal.h>
#include <dm/lists.h>

int wdt_start(struct udevice *dev, u64 timeout_ms, ulong flags)
{
	const struct wdt_ops *ops = device_get_ops(dev);

	if (!ops->start)
		return -ENOSYS;

	return ops->start(dev, timeout_ms, flags);
}

int wdt_stop(struct udevice *dev)
{
	const struct wdt_ops *ops = device_get_ops(dev);

	if (!ops->stop)
		return -ENOSYS;

	return ops->stop(dev);
}

int wdt_reset(struct udevice *dev)
{
	const struct wdt_ops *ops = device_get_ops(dev);

	if (!ops->reset)
		return -ENOSYS;

	return ops->reset(dev);
}

int wdt_expire_now(struct udevice *dev, ulong flags)
{
	int ret = 0;
	const struct wdt_ops *ops;

	debug("WDT Resetting: %lu\n", flags);
	ops = device_get_ops(dev);
	if (ops->expire_now) {
		return ops->expire_now(dev, flags);
	} else {
		if (!ops->start)
			return -ENOSYS;

		ret = ops->start(dev, 1, flags);
		if (ret < 0)
			return ret;

		hang();
	}

	return ret;
}

static int wdt_post_bind(struct udevice *dev)
{
#if defined(CONFIG_NEEDS_MANUAL_RELOC)
	struct wdt_ops *ops = (struct wdt_ops *)device_get_ops(dev);
	static int reloc_done;

	if (!reloc_done) {
		if (ops->start)
			ops->start += gd->reloc_off;
		if (ops->stop)
			ops->stop += gd->reloc_off;
		if (ops->reset)
			ops->reset += gd->reloc_off;
		if (ops->expire_now)
			ops->expire_now += gd->reloc_off;

		reloc_done++;
	}
#endif
	return 0;
}

UCLASS_DRIVER(wdt) = {
	.id		= UCLASS_WDT,
	.name		= "watchdog",
	.flags		= DM_UC_FLAG_SEQ_ALIAS,
<<<<<<< HEAD
=======
	.post_bind	= wdt_post_bind,
>>>>>>> 0157013f
};<|MERGE_RESOLUTION|>--- conflicted
+++ resolved
@@ -89,8 +89,5 @@
 	.id		= UCLASS_WDT,
 	.name		= "watchdog",
 	.flags		= DM_UC_FLAG_SEQ_ALIAS,
-<<<<<<< HEAD
-=======
 	.post_bind	= wdt_post_bind,
->>>>>>> 0157013f
 };