--- conflicted
+++ resolved
@@ -43,10 +43,6 @@
 # CONFIG_CMD_SOURCE is not set
 # CONFIG_CMD_SETEXPR is not set
 # CONFIG_CMD_MISC is not set
-<<<<<<< HEAD
-# CONFIG_PARTITIONS is not set
-=======
->>>>>>> 54707a94
 CONFIG_SPL_OF_CONTROL=y
 CONFIG_OF_EMBED=y
 CONFIG_DEFAULT_DEVICE_TREE="zynqmp-mini-qspi"
