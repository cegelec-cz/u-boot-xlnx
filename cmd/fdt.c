--- conflicted
+++ resolved
@@ -667,17 +667,10 @@
 		if (!fdt_valid(&blob))
 			return CMD_RET_FAILURE;
 
-<<<<<<< HEAD
-		ret = fdt_overlay_apply(working_fdt, blob);
-		if (ret) {
-			printf("fdt_overlay_apply(): %s\n", fdt_strerror(ret));
-=======
 		/* apply method prints messages on error */
 		ret = fdt_overlay_apply_verbose(working_fdt, blob);
 		if (ret)
->>>>>>> f3dd87e0
 			return CMD_RET_FAILURE;
-		}
 	}
 #endif
 	/* resize the fdt */
