menu "Command line interface"

config CMDLINE
	bool "Support U-Boot commands"
	default y
	help
	  Enable U-Boot's command-line functions. This provides a means
	  to enter commands into U-Boot for a wide variety of purposes. It
	  also allows scripts (containing commands) to be executed.
	  Various commands and command categorys can be indivdually enabled.
	  Depending on the number of commands enabled, this can add
	  substantially to the size of U-Boot.

config HUSH_PARSER
	bool "Use hush shell"
	depends on CMDLINE
	help
	  This option enables the "hush" shell (from Busybox) as command line
	  interpreter, thus enabling powerful command line syntax like
	  if...then...else...fi conditionals or `&&' and '||'
	  constructs ("shell scripts").

	  If disabled, you get the old, much simpler behaviour with a somewhat
	  smaller memory footprint.

config CMDLINE_EDITING
	bool "Enable command line editing"
	depends on CMDLINE
	default y
	help
	  Enable editing and History functions for interactive command line
	  input operations

config AUTO_COMPLETE
	bool "Enable auto complete using TAB"
	depends on CMDLINE
	default y
	help
	  Enable auto completion of commands using TAB.

config SYS_LONGHELP
	bool "Enable long help messages"
	depends on CMDLINE
	default y if CMDLINE
	help
	  Defined when you want long help messages included
	  Do not set this option when short of memory.

config SYS_PROMPT
	string "Shell prompt"
	default "=> "
	help
	  This string is displayed in the command line to the left of the
	  cursor.

menu "Autoboot options"

config AUTOBOOT
	bool "Autoboot"
	default y
	help
	  This enables the autoboot.  See doc/README.autoboot for detail.

config AUTOBOOT_KEYED
	bool "Stop autobooting via specific input key / string"
	default n
	help
	  This option enables stopping (aborting) of the automatic
	  boot feature only by issuing a specific input key or
	  string. If not enabled, any input key will abort the
	  U-Boot automatic booting process and bring the device
	  to the U-Boot prompt for user input.

config AUTOBOOT_PROMPT
	string "Autoboot stop prompt"
	depends on AUTOBOOT_KEYED
	default "Autoboot in %d seconds\\n"
	help
	  This string is displayed before the boot delay selected by
	  CONFIG_BOOTDELAY starts. If it is not defined	there is no
	  output indicating that autoboot is in progress.

	  Note that this define is used as the (only) argument to a
	  printf() call, so it may contain '%' format specifications,
	  provided that it also includes, sepearated by commas exactly
	  like in a printf statement, the required arguments. It is
	  the responsibility of the user to select only such arguments
	  that are valid in the given context.

config AUTOBOOT_ENCRYPTION
	bool "Enable encryption in autoboot stopping"
	depends on AUTOBOOT_KEYED
	default n

config AUTOBOOT_DELAY_STR
	string "Delay autobooting via specific input key / string"
	depends on AUTOBOOT_KEYED && !AUTOBOOT_ENCRYPTION
	help
	  This option delays the automatic boot feature by issuing
	  a specific input key or string. If CONFIG_AUTOBOOT_DELAY_STR
	  or the environment variable "bootdelaykey" is specified
	  and this string is received from console input before
	  autoboot starts booting, U-Boot gives a command prompt. The
	  U-Boot prompt will time out if CONFIG_BOOT_RETRY_TIME is
	  used, otherwise it never times out.

config AUTOBOOT_STOP_STR
	string "Stop autobooting via specific input key / string"
	depends on AUTOBOOT_KEYED && !AUTOBOOT_ENCRYPTION
	help
	  This option enables stopping (aborting) of the automatic
	  boot feature only by issuing a specific input key or
	  string. If CONFIG_AUTOBOOT_STOP_STR or the environment
	  variable "bootstopkey" is specified and this string is
	  received from console input before autoboot starts booting,
	  U-Boot gives a command prompt. The U-Boot prompt never
	  times out, even if CONFIG_BOOT_RETRY_TIME is used.

config AUTOBOOT_KEYED_CTRLC
	bool "Enable Ctrl-C autoboot interruption"
	depends on AUTOBOOT_KEYED && !AUTOBOOT_ENCRYPTION
	default n
	help
	  This option allows for the boot sequence to be interrupted
	  by ctrl-c, in addition to the "bootdelaykey" and "bootstopkey".
	  Setting this variable	provides an escape sequence from the
	  limited "password" strings.

config AUTOBOOT_STOP_STR_SHA256
	string "Stop autobooting via SHA256 encrypted password"
	depends on AUTOBOOT_KEYED && AUTOBOOT_ENCRYPTION
	help
	  This option adds the feature to only stop the autobooting,
	  and therefore boot into the U-Boot prompt, when the input
	  string / password matches a values that is encypted via
	  a SHA256 hash and saved in the environment.

endmenu

config BUILD_BIN2C
	bool

comment "Commands"

menu "Info commands"

config CMD_BDI
	bool "bdinfo"
	default y
	help
	  Print board info

config CMD_CONFIG
	bool "config"
	default SANDBOX
	select BUILD_BIN2C
	help
	  Print ".config" contents.

	  If this option is enabled, the ".config" file contents are embedded
	  in the U-Boot image and can be printed on the console by the "config"
	  command.  This provides information of which options are enabled on
	  the running U-Boot.

config CMD_CONSOLE
	bool "coninfo"
	default y
	help
	  Print console devices and information.

config CMD_CPU
	bool "cpu"
	help
	  Print information about available CPUs. This normally shows the
	  number of CPUs, type (e.g. manufacturer, architecture, product or
	  internal name) and clock frequency. Other information may be
	  available depending on the CPU driver.

config CMD_LICENSE
	bool "license"
	select BUILD_BIN2C
	help
	  Print GPL license text

config CMD_REGINFO
	bool "reginfo"
	depends on PPC
	help
	  Register dump

endmenu

menu "Boot commands"

config CMD_BOOTD
	bool "bootd"
	default y
	help
	  Run the command stored in the environment "bootcmd", i.e.
	  "bootd" does the same thing as "run bootcmd".

config CMD_BOOTM
	bool "bootm"
	default y
	help
	  Boot an application image from the memory.

config CMD_BOOTZ
	bool "bootz"
	help
	  Boot the Linux zImage

config CMD_BOOTI
	bool "booti"
	depends on ARM64
	default y
	help
	  Boot an AArch64 Linux Kernel image from memory.

config CMD_BOOTEFI
	bool "bootefi"
	depends on EFI_LOADER
	default y
	help
	  Boot an EFI image from memory.

config CMD_BOOTEFI_HELLO_COMPILE
	bool "Compile a standard EFI hello world binary for testing"
	depends on CMD_BOOTEFI && (ARM || X86 || RISCV)
	default y
	help
	  This compiles a standard EFI hello world application with U-Boot so
	  that it can be used with the test/py testing framework. This is useful
	  for testing that EFI is working at a basic level, and for bringing
	  up EFI support on a new architecture.

	  No additional space will be required in the resulting U-Boot binary
	  when this option is enabled.

config CMD_BOOTEFI_HELLO
	bool "Allow booting a standard EFI hello world for testing"
	depends on CMD_BOOTEFI_HELLO_COMPILE
	help
	  This adds a standard EFI hello world application to U-Boot so that
	  it can be used with the 'bootefi hello' command. This is useful
	  for testing that EFI is working at a basic level, and for bringing
	  up EFI support on a new architecture.

source lib/efi_selftest/Kconfig

config CMD_BOOTMENU
	bool "bootmenu"
	select MENU
	help
	  Add an ANSI terminal boot menu command.

config CMD_DTIMG
	bool "dtimg"
	help
	  Android DTB/DTBO image manipulation commands. Read dtb/dtbo files from
	  image into RAM, dump image structure information, etc. Those dtb/dtbo
	  files should be merged in one dtb further, which needs to be passed to
	  the kernel, as part of a boot process.

config CMD_ELF
	bool "bootelf, bootvx"
	default y
	help
	  Boot an ELF/vxWorks image from the memory.

config CMD_FDT
	bool "Flattened Device Tree utility commands"
	default y
	depends on OF_LIBFDT
	help
	  Do FDT related setup before booting into the Operating System.

config CMD_GO
	bool "go"
	default y
	help
	  Start an application at a given address.

config CMD_RUN
	bool "run"
	default y
	help
	  Run the command in the given environment variable.

config CMD_IMI
	bool "iminfo"
	default y
	help
	  Print header information for application image.

config CMD_IMLS
	bool "imls"
	help
	  List all images found in flash

config CMD_XIMG
	bool "imxtract"
	default y
	help
	  Extract a part of a multi-image.

config CMD_SPL
	bool "spl export - Export boot information for Falcon boot"
	depends on SPL
	help
	  Falcon mode allows booting directly from SPL into an Operating
	  System such as Linux, thus skipping U-Boot proper. See
	  doc/README.falcon for full information about how to use this
	  command.

config CMD_SPL_NAND_OFS
	hex "Offset of OS command line args for Falcon-mode NAND boot"
	depends on CMD_SPL
	default 0
	help
	  This provides the offset of the command line arguments for Linux
	  when booting from NAND in Falcon mode.  See doc/README.falcon
	  for full information about how to use this option (and also see
	  board/gateworks/gw_ventana/README for an example).

config CMD_SPL_WRITE_SIZE
	hex "Size of argument area"
	depends on CMD_SPL
	default 0x2000
	help
	  This provides the size of the command-line argument area in NAND
	  flash used by Falcon-mode boot. See the documentation until CMD_SPL
	  for detail.

config CMD_FITUPD
	bool "fitImage update command"
	help
	  Implements the 'fitupd' command, which allows to automatically
	  store software updates present on a TFTP server in NOR Flash

config CMD_THOR_DOWNLOAD
	bool "thor - TIZEN 'thor' download"
	help
	  Implements the 'thor' download protocol. This is a way of
	  downloading a software update over USB from an attached host.
	  There is no documentation about this within the U-Boot source code
	  but you should be able to find something on the interwebs.

config CMD_ZBOOT
	bool "zboot - x86 boot command"
	help
	  With x86 machines it is common to boot a bzImage file which
	  contains both a kernel and a setup.bin file. The latter includes
	  configuration information from the dark ages which x86 boards still
	  need to pick things out of.

	  Consider using FIT in preference to this since it supports directly
	  booting both 32- and 64-bit kernels, as well as secure boot.
	  Documentation is available in doc/uImage.FIT/x86-fit-boot.txt

endmenu

menu "Environment commands"

config CMD_ASKENV
	bool "ask for env variable"
	help
	  Ask for environment variable

config CMD_EXPORTENV
	bool "env export"
	default y
	help
	  Export environments.

config CMD_IMPORTENV
	bool "env import"
	default y
	help
	  Import environments.

config CMD_EDITENV
	bool "editenv"
	default y
	help
	  Edit environment variable.

config CMD_GREPENV
	bool "search env"
	help
	  Allow for searching environment variables

config CMD_SAVEENV
	bool "saveenv"
	default y
	help
	  Save all environment variables into the compiled-in persistent
	  storage.

config CMD_ENV_EXISTS
	bool "env exists"
	default y
	help
	  Check if a variable is defined in the environment for use in
	  shell scripting.

config CMD_ENV_CALLBACK
	bool "env callbacks - print callbacks and their associated variables"
	help
	  Some environment variable have callbacks defined by
	  U_BOOT_ENV_CALLBACK. These are called when the variable changes.
	  For example changing "baudrate" adjust the serial baud rate. This
	  command lists the currently defined callbacks.

config CMD_ENV_FLAGS
	bool "env flags -print variables that have non-default flags"
	help
	  Some environment variables have special flags that control their
	  behaviour. For example, serial# can only be written once and cannot
	  be deleted. This command shows the variables that have special
	  flags.

endmenu

menu "Memory commands"

config CMD_BINOP
	bool "binop"
	help
	  Compute binary operations (xor, or, and) of byte arrays of arbitrary
	  size from memory and store the result in memory or the environment.

config CMD_CRC32
	bool "crc32"
	default y
	select HASH
	help
	  Compute CRC32.

config CRC32_VERIFY
	bool "crc32 -v"
	depends on CMD_CRC32
	help
	  Add -v option to verify data against a crc32 checksum.

config CMD_EEPROM
	bool "eeprom - EEPROM subsystem"
	help
	  (deprecated, needs conversion to driver model)
	  Provides commands to read and write EEPROM (Electrically Erasable
	  Programmable Read Only Memory) chips that are connected over an
	  I2C bus.

config CMD_EEPROM_LAYOUT
	bool "Enable layout-aware eeprom commands"
	depends on CMD_EEPROM
	help
	  (deprecated, needs conversion to driver model)
	  When enabled, additional eeprom sub-commands become available.

	  eeprom print - prints the contents of the eeprom in a human-readable
	  way (eeprom layout fields, and data formatted to be fit for human
	  consumption).

	  eeprom update - allows user to update eeprom fields by specifying
	  the field name, and providing the new data in a human readable format
	  (same format as displayed by the eeprom print command).

	  Both commands can either auto detect the layout, or be told which
	  layout to use.

	  Feature API:
	  __weak int parse_layout_version(char *str)
		- override to provide your own layout name parsing
	  __weak void __eeprom_layout_assign(struct eeprom_layout *layout,
			int layout_version);
		- override to setup the layout metadata based on the version
	  __weak int eeprom_layout_detect(unsigned char *data)
		- override to provide your own algorithm for detecting layout
			version
	  eeprom_field.c
		- contains various printing and updating functions for common
			types of eeprom fields. Can be used for defining
			custom layouts.

config EEPROM_LAYOUT_HELP_STRING
	  string "Tells user what layout names are supported"
	  depends on CMD_EEPROM_LAYOUT
	  default "<not defined>"
	  help
	    Help printed with the LAYOUT VERSIONS part of the 'eeprom'
	    command's help.

config LOOPW
	bool "loopw"
	help
	  Infinite write loop on address range

config CMD_MD5SUM
	bool "md5sum"
	default n
	select MD5
	help
	  Compute MD5 checksum.

config MD5SUM_VERIFY
	bool "md5sum -v"
	default n
	depends on CMD_MD5SUM
	help
	  Add -v option to verify data against an MD5 checksum.

config CMD_MEMINFO
	bool "meminfo"
	help
	  Display memory information.

config CMD_MEMORY
	bool "md, mm, nm, mw, cp, cmp, base, loop"
	default y
	help
	  Memory commands.
	    md - memory display
	    mm - memory modify (auto-incrementing address)
	    nm - memory modify (constant address)
	    mw - memory write (fill)
	    cp - memory copy
	    cmp - memory compare
	    base - print or set address offset
	    loop - initialize loop on address range

config CMD_MEMTEST
	bool "memtest"
	help
	  Simple RAM read/write test.

if CMD_MEMTEST

config SYS_ALT_MEMTEST
	bool "Alternative test"
	help
	  Use a more complete alternative memory test.

endif

config CMD_MX_CYCLIC
	bool "mdc, mwc"
	help
	  mdc - memory display cyclic
	  mwc - memory write cyclic

config CMD_SHA1SUM
	bool "sha1sum"
	select SHA1
	help
	  Compute SHA1 checksum.

config SHA1SUM_VERIFY
	bool "sha1sum -v"
	depends on CMD_SHA1SUM
	help
	  Add -v option to verify data against a SHA1 checksum.

config CMD_STRINGS
	bool "strings - display strings in memory"
	help
	  This works similarly to the Unix 'strings' command except that it
	  works with a memory range. String of printable characters found
	  within the range are displayed. The minimum number of characters
	  for a sequence to be considered a string can be provided.

endmenu

menu "Compression commands"

config CMD_LZMADEC
	bool "lzmadec"
	default y if CMD_BOOTI
	select LZMA
	help
	  Support decompressing an LZMA (Lempel-Ziv-Markov chain algorithm)
	  image from memory.

config CMD_UNZIP
	bool "unzip"
	default y if CMD_BOOTI
	help
	  Uncompress a zip-compressed memory region.

config CMD_ZIP
	bool "zip"
	help
	  Compress a memory region with zlib deflate method.

endmenu

menu "Device access commands"

config CMD_ARMFLASH
	#depends on FLASH_CFI_DRIVER
	bool "armflash"
	help
	  ARM Ltd reference designs flash partition access

config CMD_ADC
	bool "adc - Access Analog to Digital Converters info and data"
	select ADC
	select DM_REGULATOR
	help
	  Shows ADC device info and permit printing one-shot analog converted
	  data from a named Analog to Digital Converter.

config CMD_BIND
	bool "bind/unbind - Bind or unbind a device to/from a driver"
	depends on DM
	help
	  Bind or unbind a device to/from a driver from the command line.
	  This is useful in situations where a device may be handled by several
	  drivers. For example, this can be used to bind a UDC to the usb ether
	  gadget driver from the command line.

config CMD_CLK
	bool "clk - Show clock frequencies"
	help
	  (deprecated)
	  Shows clock frequences by calling a sock_clk_dump() hook function.
	  This is depreated in favour of using the CLK uclass and accessing
	  clock values from associated drivers. However currently no command
	  exists for this.

config CMD_DEMO
	bool "demo - Demonstration commands for driver model"
	depends on DM
	help
	  Provides a 'demo' command which can be used to play around with
	  driver model. To use this properly you will need to enable one or
	  both of the demo devices (DM_DEMO_SHAPE and DM_DEMO_SIMPLE).
	  Otherwise you will always get an empty list of devices. The demo
	  devices are defined in the sandbox device tree, so the easiest
	  option is to use sandbox and pass the -d point to sandbox's
	  u-boot.dtb file.

config CMD_DFU
	bool "dfu"
	select DFU
	help
	  Enables the command "dfu" which is used to have U-Boot create a DFU
	  class device via USB. This command requires that the "dfu_alt_info"
	  environment variable be set and define the alt settings to expose to
	  the host.

config CMD_DM
	bool "dm - Access to driver model information"
	depends on DM
	help
	  Provides access to driver model data structures and information,
	  such as a list of devices, list of uclasses and the state of each
	  device (e.g. activated). This is not required for operation, but
	  can be useful to see the state of driver model for debugging or
	  interest.

config CMD_FASTBOOT
	bool "fastboot - Android fastboot support"
	depends on FASTBOOT
	help
	  This enables the command "fastboot" which enables the Android
	  fastboot mode for the platform. Fastboot is a protocol for
	  downloading images, flashing and device control used on
	  Android devices. Fastboot requires either the network stack
	  enabled or support for acting as a USB device.

	  See doc/README.android-fastboot for more information.

config CMD_FDC
	bool "fdcboot - Boot from floppy device"
	help
	  The 'fdtboot' command allows booting an image from a floppy disk.

config CMD_FLASH
	bool "flinfo, erase, protect"
	default y
	help
	  NOR flash support.
	    flinfo - print FLASH memory information
	    erase - FLASH memory
	    protect - enable or disable FLASH write protection

config CMD_FPGA
	bool "fpga"
	depends on FPGA
	default y
	help
	  FPGA support.

config CMD_FPGA_LOADBP
	bool "fpga loadbp - load partial bitstream (Xilinx only)"
	depends on CMD_FPGA
	help
	  Supports loading an FPGA device from a bitstream buffer containing
	  a partial bitstream.

config CMD_FPGA_LOADFS
	bool "fpga loadfs - load bitstream from FAT filesystem (Xilinx only)"
	depends on CMD_FPGA
	help
	  Supports loading an FPGA device from a FAT filesystem.

config CMD_FPGA_LOADMK
	bool "fpga loadmk - load bitstream from image"
	depends on CMD_FPGA
	help
	  Supports loading an FPGA device from a image generated by mkimage.

config CMD_FPGA_LOADP
	bool "fpga loadp - load partial bitstream"
	depends on CMD_FPGA
	help
	  Supports loading an FPGA device from a bitstream buffer containing
	  a partial bitstream.

config CMD_FPGA_LOAD_SECURE
<<<<<<< HEAD
	bool "fpga loads"
	help
	  Enables the fpga loade command which is used to load encrypted
	  bitstreams on to FPGA.
=======
	bool "fpga loads - loads secure bitstreams (Xilinx only)"
	depends on CMD_FPGA
	help
	  Enables the fpga loads command which is used to load secure
	  (authenticated or encrypted or both) bitstreams on to FPGA.
>>>>>>> 0157013f

config CMD_FPGAD
	bool "fpgad - dump FPGA registers"
	help
	  (legacy, needs conversion to driver model)
	  Provides a way to dump FPGA registers by calling the board-specific
	  fpga_get_reg() function. This functions similarly to the 'md'
	  command.

config CMD_FUSE
	bool "fuse - support for the fuse subssystem"
	help
	  (deprecated - needs conversion to driver model)
	  This allows reading, sensing, programming or overriding fuses
	  which control the behaviour of the device. The command uses the
	  fuse_...() API.

config CMD_GPIO
	bool "gpio"
	help
	  GPIO support.

config CMD_GPT
	bool "GPT (GUID Partition Table) command"
	select EFI_PARTITION
	select HAVE_BLOCK_DEVICE
	select PARTITION_UUIDS
	imply RANDOM_UUID
	help
	  Enable the 'gpt' command to ready and write GPT style partition
	  tables.

config RANDOM_UUID
	bool "GPT Random UUID generation"
	select LIB_UUID
	help
	  Enable the generation of partitions with random UUIDs if none
	  are provided.

config CMD_GPT_RENAME
	bool "GPT partition renaming commands"
	depends on CMD_GPT
	help
	  Enables the 'gpt' command to interchange names on two GPT
	  partitions via the 'gpt swap' command or to rename single
	  partitions via the 'rename' command.

config CMD_IDE
	bool "ide - Support for IDE drivers"
	select IDE
	help
	  Provides an 'ide' command which allows accessing the IDE drive,
	  reseting the IDE interface, printing the partition table and
	  geting device info. It also enables the 'diskboot' command which
	  permits booting from an IDE drive.

config CMD_IO
	bool "io - Support for performing I/O accesses"
	help
	  Provides an 'iod' command to display I/O space and an 'iow' command
	  to write values to the I/O space. This can be useful for manually
	  checking the state of devices during boot when debugging device
	  drivers, etc.

config CMD_IOTRACE
	bool "iotrace - Support for tracing I/O activity"
	help
	  Provides an 'iotrace' command which supports recording I/O reads and
	  writes in a trace buffer in memory . It also maintains a checksum
	  of the trace records (even if space is exhausted) so that the
	  sequence of I/O accesses can be verified.

	  When debugging drivers it is useful to see what I/O accesses were
	  done and in what order.

	  Even if the individual accesses are of little interest it can be
	  useful to verify that the access pattern is consistent each time
	  an operation is performed. In this case a checksum can be used to
	  characterise the operation of a driver. The checksum can be compared
	  across different runs of the operation to verify that the driver is
	  working properly.

	  In particular, when performing major refactoring of the driver, where
	  the access pattern should not change, the checksum provides assurance
	  that the refactoring work has not broken the driver.

	  This works by sneaking into the io.h heder for an architecture and
	  redirecting I/O accesses through iotrace's tracing mechanism.

	  For now no commands are provided to examine the trace buffer. The
	  format is fairly simple, so 'md' is a reasonable substitute.

	  Note: The checksum feature is only useful for I/O regions where the
	  contents do not change outside of software control. Where this is not
	  suitable you can fall back to manually comparing the addresses. It
	  might be useful to enhance tracing to only checksum the accesses and
	  not the data read/written.

config CMD_I2C
	bool "i2c"
	help
	  I2C support.

config CMD_W1
	depends on W1
	default y if W1
	bool "w1 - Support for Dallas 1-Wire protocol"
	help
	  Dallas 1-wire protocol support

config CMD_LOADB
	bool "loadb"
	default y
	help
	  Load a binary file over serial line.

config CMD_LOADS
	bool "loads"
	default y
	help
	  Load an S-Record file over serial line

config CMD_MMC
	bool "mmc"
	help
	  MMC memory mapped support.

config CMD_MMC_RPMB
	bool "Enable support for RPMB in the mmc command"
	depends on CMD_MMC
	help
	  Enable the commands for reading, writing and programming the
	  key for the Replay Protection Memory Block partition in eMMC.

config CMD_MMC_SWRITE
	bool "mmc swrite"
	depends on CMD_MMC && MMC_WRITE
	select IMAGE_SPARSE
	help
	  Enable support for the "mmc swrite" command to write Android sparse
	  images to eMMC.

config CMD_MTD
	bool "mtd"
	select MTD_PARTITIONS
	help
	  MTD commands support.

config CMD_NAND
	bool "nand"
	default y if NAND_SUNXI
	help
	  NAND support.

if CMD_NAND
config CMD_NAND_TRIMFFS
	bool "nand write.trimffs"
	default y if ARCH_SUNXI
	help
	  Allows one to skip empty pages when flashing something on a NAND.

config CMD_NAND_LOCK_UNLOCK
	bool "nand lock/unlock"
	help
	  NAND locking support.

config CMD_NAND_TORTURE
	bool "nand torture"
	help
	  NAND torture support.

endif # CMD_NAND

config CMD_NVME
	bool "nvme"
	depends on NVME
	default y if NVME
	help
	  NVM Express device support

config CMD_MMC_SPI
	bool "mmc_spi - Set up MMC SPI device"
	help
	  Provides a way to set up an MMC (Multimedia Card) SPI (Serial
	  Peripheral Interface) device. The device provides a means of
	  accessing an MMC device via SPI using a single data line, limited
	  to 20MHz. It is useful since it reduces the amount of protocol code
	  required.

config CMD_ONENAND
	bool "onenand - access to onenand device"
	help
	  OneNAND is a brand of NAND ('Not AND' gate) flash which provides
	  various useful features. This command allows reading, writing,
	  and erasing blocks. It allso provides a way to show and change
	  bad blocks, and test the device.

config CMD_OSD
	bool "osd"
	help
	  Enable the 'osd' command which allows to query information from and
	  write text data to a on-screen display (OSD) device; a virtual device
	  associated with a display capable of displaying a text overlay on the
	  display it's associated with..

config CMD_PART
	bool "part"
	select HAVE_BLOCK_DEVICE
	select PARTITION_UUIDS
	help
	  Read and display information about the partition table on
	  various media.

config CMD_PCI
	bool "pci - Access PCI devices"
	help
	  Provide access to PCI (Peripheral Interconnect Bus), a type of bus
	  used on some devices to allow the CPU to communicate with its
	  peripherals. Sub-commands allow bus enumeration, displaying and
	  changing configuration space and a few other features.

config CMD_PCMCIA
	bool "pinit - Set up PCMCIA device"
	help
	  Provides a means to initialise a PCMCIA (Personal Computer Memory
	  Card International Association) device. This is an old standard from
	  about 1990. These devices are typically removable memory or network
	  cards using a standard 68-pin connector.

config CMD_POWEROFF
	bool "poweroff"
	help
	  Poweroff/Shutdown the system

config CMD_READ
	bool "read - Read binary data from a partition"
	help
	  Provides low-level access to the data in a partition.

config CMD_REMOTEPROC
	bool "remoteproc"
	depends on REMOTEPROC
	help
	  Support for Remote Processor control

config CMD_SATA
	bool "sata - Access SATA subsystem"
	select SATA
	help
	  SATA (Serial Advanced Technology Attachment) is a serial bus
	  standard for connecting to hard drives and other storage devices.
	  This command provides information about attached devices and allows
	  reading, writing and other operations.

	  SATA replaces PATA (originally just ATA), which stands for Parallel AT
	  Attachment, where AT refers to an IBM AT (Advanced Technology)
	  computer released in 1984.

config CMD_SAVES
	bool "saves - Save a file over serial in S-Record format"
	help
	  Provides a way to save a binary file using the Motorola S-Record
	  format over the serial line.

config CMD_SCSI
	bool "scsi - Access to SCSI devices"
	default y if SCSI
	help
	  This provides a 'scsi' command which provides access to SCSI (Small
	  Computer System Interface) devices. The command provides a way to
	  scan the bus, reset the bus, read and write data and get information
	  about devices.

config CMD_SDRAM
	bool "sdram - Print SDRAM configuration information"
	help
	  Provides information about attached SDRAM. This assumed that the
	  SDRAM has an EEPROM with information that can be read using the
	  I2C bus. This is only available on some boards.

config CMD_SF
	bool "sf"
	help
	  SPI Flash support

config CMD_SF_TEST
	bool "sf test - Allow testing of SPI flash"
	help
	  Provides a way to test that SPI flash is working correctly. The
	  test is destructive, in that an area of SPI flash must be provided
	  for the test to use. Performance information is also provided,
	  measuring the performance of reading, writing and erasing in
	  Mbps (Million Bits Per Second). This value should approximately
	  equal the SPI bus speed for a single-bit-wide SPI bus, assuming
	  everything is working properly.

config CMD_SPI
	bool "sspi"
	help
	  SPI utility command.

config CMD_TSI148
	bool "tsi148 - Command to access tsi148 device"
	help
	  This provides various sub-commands to initialise and configure the
	  Turndra tsi148 device. See the command help for full details.

config CMD_UNIVERSE
	bool "universe - Command to set up the Turndra Universe controller"
	help
	  This allows setting up the VMEbus provided by this controller.
	  See the command help for full details.

config CMD_USB
	bool "usb"
	select HAVE_BLOCK_DEVICE
	help
	  USB support.

config CMD_USB_SDP
	bool "sdp"
	select USB_FUNCTION_SDP
	help
	  Enables the command "sdp" which is used to have U-Boot emulating the
	  Serial Download Protocol (SDP) via USB.

config CMD_ROCKUSB
	bool "rockusb"
	depends on USB_FUNCTION_ROCKUSB
	help
	  Rockusb protocol is widely used by Rockchip SoC based devices. It can
	  read/write info, image to/from devices. This enable rockusb command
	  support to communication with rockusb device. for more detail about
	  this command, please read doc/README.rockusb.

config CMD_USB_MASS_STORAGE
	bool "UMS usb mass storage"
	select USB_FUNCTION_MASS_STORAGE
	help
	  USB mass storage support

config CMD_AXI
	bool "axi"
	depends on AXI
	help
	  Enable the command "axi" for accessing AXI (Advanced eXtensible
	  Interface) busses, a on-chip interconnect specification for managing
	  functional blocks in SoC designs, which is also often used in designs
	  involving FPGAs (e.g.  communication with IP cores in Xilinx FPGAs).
endmenu


menu "Shell scripting commands"

config CMD_ECHO
	bool "echo"
	default y
	help
	  Echo args to console

config CMD_ITEST
	bool "itest"
	default y
	help
	  Return true/false on integer compare.

config CMD_SOURCE
	bool "source"
	default y
	help
	  Run script from memory

config CMD_SETEXPR
	bool "setexpr"
	default y
	help
	  Evaluate boolean and math expressions and store the result in an env
	    variable.
	  Also supports loading the value at a memory location into a variable.
	  If CONFIG_REGEX is enabled, setexpr also supports a gsub function.

endmenu

if NET

menuconfig CMD_NET
	bool "Network commands"
	default y
	imply NETDEVICES

if CMD_NET

config CMD_BOOTP
	bool "bootp"
	default y
	help
	  bootp - boot image via network using BOOTP/TFTP protocol

config CMD_DHCP
	bool "dhcp"
	depends on CMD_BOOTP
	help
	  Boot image via network using DHCP/TFTP protocol

config BOOTP_BOOTPATH
	bool "Request & store 'rootpath' from BOOTP/DHCP server"
	default y
	depends on CMD_BOOTP
	help
	  Even though the config is called BOOTP_BOOTPATH, it stores the
	  path in the variable 'rootpath'.

config BOOTP_DNS
	bool "Request & store 'dnsip' from BOOTP/DHCP server"
	default y
	depends on CMD_BOOTP
	help
	  The primary DNS server is stored as 'dnsip'. If two servers are
	  returned, you must set BOOTP_DNS2 to store that second server IP
	  also.

config BOOTP_DNS2
	bool "Store 'dnsip2' from BOOTP/DHCP server"
	depends on BOOTP_DNS
	help
	  If a DHCP client requests the DNS server IP from a DHCP server,
	  it is possible that more than one DNS serverip is offered to the
	  client. If CONFIG_BOOTP_DNS2 is enabled, the secondary DNS
	  server IP will be stored in the additional environment
	  variable "dnsip2". The first DNS serverip is always
	  stored in the variable "dnsip", when BOOTP_DNS is defined.

config BOOTP_GATEWAY
	bool "Request & store 'gatewayip' from BOOTP/DHCP server"
	default y
	depends on CMD_BOOTP

config BOOTP_HOSTNAME
	bool "Request & store 'hostname' from BOOTP/DHCP server"
	default y
	depends on CMD_BOOTP
	help
	  The name may or may not be qualified with the local domain name.

config BOOTP_PREFER_SERVERIP
	bool "serverip variable takes precedent over DHCP server IP."
	depends on CMD_BOOTP
	help
	  By default a BOOTP/DHCP reply will overwrite the 'serverip' variable.

	  With this option enabled, the 'serverip' variable in the environment
	  takes precedence over DHCP server IP and will only be set by the DHCP
	  server if not already set in the environment.

config BOOTP_SUBNETMASK
	bool "Request & store 'netmask' from BOOTP/DHCP server"
	default y
	depends on CMD_BOOTP

config BOOTP_NTPSERVER
	bool "Request & store 'ntpserverip' from BOOTP/DHCP server"
	depends on CMD_BOOTP

config BOOTP_PXE
	bool "Send PXE client arch to BOOTP/DHCP server"
	default y
	depends on CMD_BOOTP && CMD_PXE
	help
	  Supported for ARM, ARM64, and x86 for now.

config BOOTP_PXE_CLIENTARCH
	hex
	depends on BOOTP_PXE
	default 0x16 if ARM64
	default 0x15 if ARM
	default 0 if X86

config BOOTP_VCI_STRING
	string
	depends on CMD_BOOTP
	default "U-Boot.armv7" if CPU_V7A || CPU_V7M || CPU_V7R
	default "U-Boot.armv8" if ARM64
	default "U-Boot.arm" if ARM
	default "U-Boot"

config CMD_TFTPBOOT
	bool "tftpboot"
	default y
	help
	  tftpboot - boot image via network using TFTP protocol

config CMD_TFTPPUT
	bool "tftp put"
	depends on CMD_TFTPBOOT
	help
	  TFTP put command, for uploading files to a server

config CMD_TFTPSRV
	bool "tftpsrv"
	depends on CMD_TFTPBOOT
	help
	  Act as a TFTP server and boot the first received file

config NET_TFTP_VARS
	bool "Control TFTP timeout and count through environment"
	depends on CMD_TFTPBOOT
	default y
	help
	  If set, allows controlling the TFTP timeout through the
	  environment variable tftptimeout, and the TFTP maximum
	  timeout count through the variable tftptimeoutcountmax.
	  If unset, timeout and maximum are hard-defined as 1 second
	  and 10 timouts per TFTP transfer.

config CMD_RARP
	bool "rarpboot"
	help
	  Boot image via network using RARP/TFTP protocol

config CMD_NFS
	bool "nfs"
	default y
	help
	  Boot image via network using NFS protocol.

config CMD_MII
	bool "mii"
	help
	  Enable MII utility commands.

config CMD_PING
	bool "ping"
	help
	  Send ICMP ECHO_REQUEST to network host

config CMD_CDP
	bool "cdp"
	help
	  Perform CDP network configuration

config CMD_SNTP
	bool "sntp"
	help
	  Synchronize RTC via network

config CMD_DNS
	bool "dns"
	help
	  Lookup the IP of a hostname

config CMD_LINK_LOCAL
	bool "linklocal"
	select LIB_RAND
	help
	  Acquire a network IP address using the link-local protocol

endif

config CMD_ETHSW
	bool "ethsw"
	help
	  Allow control of L2 Ethernet switch commands. These are supported
	  by the vsc9953 Ethernet driver at present. Sub-commands allow
	  operations such as enabling / disabling a port and
	  viewing/maintaining the filtering database (FDB)

config CMD_PXE
	bool "pxe"
	select MENU
	help
	  Boot image via network using PXE protocol

config CMD_WOL
	bool "wol"
	help
	  Wait for wake-on-lan Magic Packet

endif

menu "Misc commands"

config CMD_BMP
	bool "Enable 'bmp' command"
	depends on LCD || DM_VIDEO || VIDEO
	help
	  This provides a way to obtain information about a BMP-format iamge
	  and to display it. BMP (which presumably stands for BitMaP) is a
	  file format defined by Microsoft which supports images of various
	  depths, formats and compression methods. Headers on the file
	  determine the formats used. This command can be used by first loading
	  the image into RAM, then using this command to look at it or display
	  it.

config CMD_BOOTCOUNT
	bool "bootcount"
	depends on BOOTCOUNT_LIMIT
	help
	  Enable the bootcount command, which allows interrogation and
	  reset of the bootcounter.

config CMD_BSP
	bool "Enable board-specific commands"
	help
	  (deprecated: instead, please define a Kconfig option for each command)

	  Some boards have board-specific commands which are only enabled
	  during developemnt and need to be turned off for production. This
	  option provides a way to control this. The commands that are enabled
	  vary depending on the board.

config CMD_BKOPS_ENABLE
	bool "mmc bkops enable"
	depends on CMD_MMC
	default n
	help
	  Enable command for setting manual background operations handshake
	  on a eMMC device. The feature is optionally available on eMMC devices
	  conforming to standard >= 4.41.

config CMD_BLOCK_CACHE
	bool "blkcache - control and stats for block cache"
	depends on BLOCK_CACHE
	default y if BLOCK_CACHE
	help
	  Enable the blkcache command, which can be used to control the
	  operation of the cache functions.
	  This is most useful when fine-tuning the operation of the cache
	  during development, but also allows the cache to be disabled when
	  it might hurt performance (e.g. when using the ums command).

config CMD_CACHE
	bool "icache or dcache"
	help
	  Enable the "icache" and "dcache" commands

config CMD_CONITRACE
	bool "conitrace - trace console input codes"
	help
	  Enable the 'conitrace' command which displays the codes received
	  from the console input as hexadecimal numbers.

config CMD_DISPLAY
	bool "Enable the 'display' command, for character displays"
	help
	  (this needs porting to driver model)
	  This enables the 'display' command which allows a string to be
	  displayed on a simple board-specific display. Implement
	  display_putc() to use it.

config CMD_LED
	bool "led"
	default y if LED
	help
	  Enable the 'led' command which allows for control of LEDs supported
	  by the board. The LEDs can be listed with 'led list' and controlled
	  with led on/off/togle/blink. Any LED drivers can be controlled with
	  this command, e.g. led_gpio.

config CMD_DATE
	bool "date"
	default y if DM_RTC
	help
	  Enable the 'date' command for getting/setting the time/date in RTC
	  devices.

config CMD_TIME
	bool "time"
	help
	  Run commands and summarize execution time.

config CMD_GETTIME
	bool "gettime - read elapsed time"
	help
	  Enable the 'gettime' command which reads the elapsed time since
	  U-Boot started running. This shows the time in seconds and
	  milliseconds. See also the 'bootstage' command which provides more
	  flexibility for boot timing.

# TODO: rename to CMD_SLEEP
config CMD_MISC
	bool "sleep"
	default y
	help
	  Delay execution for some time

config MP
	bool "support for multiprocessor"
	help
	  This provides an option to brinup
	  different processors in multiprocessor
	  cases.

config CMD_TIMER
	bool "timer"
	help
	  Access the system timer.

config CMD_SOUND
	bool "sound"
	depends on SOUND
	help
	  This provides basic access to the U-Boot's sound support. The main
	  feature is to play a beep.

	     sound init   - set up sound system
	     sound play   - play a sound

config CMD_ZYNQ_AES
	bool "Zynq AES"
	help
	  Decrypts the encrypted image present in source address
	  and places the decrypted image at destination address

config CMD_ZYNQ_RSA
	bool "Zynq RSA"
	depends on ARCH_ZYNQ
	select RSA
	select CMD_ZYNQ_AES
	help
	  Verifies the authenticated and encrypted zynq images.

config CMD_QFW
	bool "qfw"
	select QFW
	help
	  This provides access to the QEMU firmware interface.  The main
	  feature is to allow easy loading of files passed to qemu-system
	  via -kernel / -initrd

source "cmd/mvebu/Kconfig"

config CMD_TERMINAL
	bool "terminal - provides a way to attach a serial terminal"
	help
	  Provides a 'cu'-like serial terminal command. This can be used to
	  access other serial ports from the system console. The terminal
	  is very simple with no special processing of characters. As with
	  cu, you can press ~. (tilde followed by period) to exit.

config CMD_UUID
	bool "uuid, guid - generation of unique IDs"
	select LIB_UUID
	help
	  This enables two commands:

	     uuid - generate random Universally Unique Identifier
	     guid - generate Globally Unique Identifier based on random UUID

	  The two commands are very similar except for the endianness of the
	  output.

endmenu

source "cmd/ti/Kconfig"

config CMD_BOOTSTAGE
	bool "Enable the 'bootstage' command"
	depends on BOOTSTAGE
	help
	  Add a 'bootstage' command which supports printing a report
	  and un/stashing of bootstage data.

menu "Power commands"
config CMD_PMIC
	bool "Enable Driver Model PMIC command"
	depends on DM_PMIC
	help
	  This is the pmic command, based on a driver model pmic's API.
	  Command features are unchanged:
	  - list               - list pmic devices
	  - pmic dev <id>      - show or [set] operating pmic device (NEW)
	  - pmic dump          - dump registers
	  - pmic read address  - read byte of register at address
	  - pmic write address - write byte to register at address
	  The only one change for this command is 'dev' subcommand.

config CMD_REGULATOR
	bool "Enable Driver Model REGULATOR command"
	depends on DM_REGULATOR
	help
	  This command is based on driver model regulator's API.
	  User interface features:
	  - list               - list regulator devices
	  - regulator dev <id> - show or [set] operating regulator device
	  - regulator info     - print constraints info
	  - regulator status   - print operating status
	  - regulator value <val] <-f> - print/[set] voltage value [uV]
	  - regulator current <val>    - print/[set] current value [uA]
	  - regulator mode <id>        - print/[set] operating mode id
	  - regulator enable           - enable the regulator output
	  - regulator disable          - disable the regulator output

	  The '-f' (force) option can be used for set the value which exceeds
	  the limits, which are found in device-tree and are kept in regulator's
	  uclass platdata structure.

endmenu

menu "Security commands"
config CMD_AES
	bool "Enable the 'aes' command"
	select AES
	help
	  This provides a means to encrypt and decrypt data using the AES
	  (Advanced Encryption Standard). This algorithm uses a symetric key
	  and is widely used as a streaming cipher. Different key lengths are
	  supported by the algorithm but this command only supports 128 bits
	  at present.

config CMD_BLOB
	bool "Enable the 'blob' command"
	help
	  This is used with the Freescale secure boot mechanism.

	  Freescale's SEC block has built-in Blob Protocol which provides
	  a method for protecting user-defined data across system power
	  cycles. SEC block protects data in a data structure called a Blob,
	  which provides both confidentiality and integrity protection.

	  Encapsulating data as a blob
	  Each time that the Blob Protocol is used to protect data, a
	  different randomly generated key is used to encrypt the data.
	  This random key is itself encrypted using a key which is derived
	  from SoC's non-volatile secret key and a 16 bit Key identifier.
	  The resulting encrypted key along with encrypted data is called a
	  blob. The non-volatile secure key is available for use only during
	  secure boot.

	  During decapsulation, the reverse process is performed to get back
	  the original data.

	  Sub-commands:
	    blob enc - encapsulating data as a cryptgraphic blob
	    blob dec - decapsulating cryptgraphic blob to get the data

	  Syntax:

	  blob enc src dst len km

	  Encapsulate and create blob of data $len bytes long
	  at address $src and store the result at address $dst.
	  $km is the 16 byte key modifier is also required for
	  generation/use as key for cryptographic operation. Key
	  modifier should be 16 byte long.

	  blob dec src dst len km

	  Decapsulate the  blob of data at address $src and
	  store result of $len byte at addr $dst.
	  $km is the 16 byte key modifier is also required for
	  generation/use as key for cryptographic operation. Key
	  modifier should be 16 byte long.

config CMD_HASH
	bool "Support 'hash' command"
	select HASH
	help
	  This provides a way to hash data in memory using various supported
	  algorithms (such as SHA1, MD5, CRC32). The computed digest can be
	  saved to memory or to an environment variable. It is also possible
	  to verify a hash against data in memory.

config CMD_HVC
	bool "Support the 'hvc' command"
	depends on ARM_SMCCC
	help
	  Allows issuing Hypervisor Calls (HVCs). Mostly useful for
	  development and testing.

config CMD_SMC
	bool "Support the 'smc' command"
	depends on ARM_SMCCC
	help
	  Allows issuing Secure Monitor Calls (SMCs). Mostly useful for
	  development and testing.

config HASH_VERIFY
	bool "hash -v"
	depends on CMD_HASH
	help
	  Add -v option to verify data against a hash.

config CMD_TPM_V1
	bool

config CMD_TPM_V2
	bool
	select CMD_LOG

config CMD_TPM
	bool "Enable the 'tpm' command"
	depends on TPM_V1 || TPM_V2
	select CMD_TPM_V1 if TPM_V1
	select CMD_TPM_V2 if TPM_V2
	help
	  This provides a means to talk to a TPM from the command line. A wide
	  range of commands if provided - see 'tpm help' for details. The
	  command requires a suitable TPM on your board and the correct driver
	  must be enabled.

if CMD_TPM

config CMD_TPM_TEST
	bool "Enable the 'tpm test' command"
	depends on TPM_V1
	help
	  This provides a a series of tests to confirm that the TPMv1.x is
	  working correctly. The tests cover initialisation, non-volatile RAM,
	  extend, global lock and checking that timing is within expectations.
	  The tests pass correctly on Infineon TPMs but may need to be adjusted
	  for other devices.

endif

endmenu

menu "Firmware commands"
config CMD_CROS_EC
	bool "Enable crosec command"
	depends on CROS_EC
	default y
	help
	  Enable command-line access to the Chrome OS EC (Embedded
	  Controller). This provides the 'crosec' command which has
	  a number of sub-commands for performing EC tasks such as
	  updating its flash, accessing a small saved context area
	  and talking to the I2C bus behind the EC (if there is one).
endmenu

menu "Filesystem commands"
config CMD_BTRFS
	bool "Enable the 'btrsubvol' command"
	select FS_BTRFS
	help
	  This enables the 'btrsubvol' command to list subvolumes
	  of a BTRFS filesystem. There are no special commands for
	  listing BTRFS directories or loading BTRFS files - this
	  can be done by the generic 'fs' commands (see CMD_FS_GENERIC)
	  when BTRFS is enabled (see FS_BTRFS).

config CMD_CBFS
	bool "Enable the 'cbfs' command"
	depends on FS_CBFS
	help
	  Define this to enable support for reading from a Coreboot
	  filesystem. This is a ROM-based filesystem used for accessing files
	  on systems that use coreboot as the first boot-loader and then load
	  U-Boot to actually boot the Operating System. Available commands are
	  cbfsinit, cbfsinfo, cbfsls and cbfsload.

config CMD_CRAMFS
	bool "Enable the 'cramfs' command"
	depends on FS_CRAMFS
	help
	  This provides commands for dealing with CRAMFS (Compressed ROM
	  filesystem). CRAMFS is useful when space is tight since files are
	  compressed. Two commands are provided:

	     cramfsls   - lists files in a cramfs image
	     cramfsload - loads a file from a cramfs image

config CMD_EXT2
	bool "ext2 command support"
	select FS_EXT4
	help
	  Enables EXT2 FS command

config CMD_EXT4
	bool "ext4 command support"
	select FS_EXT4
	help
	  Enables EXT4 FS command

config CMD_EXT4_WRITE
	depends on CMD_EXT4
	bool "ext4 write command support"
	select EXT4_WRITE
	help
	  Enables EXT4 FS write command

config CMD_FAT
	bool "FAT command support"
	select FS_FAT
	help
	  Support for the FAT fs

config CMD_FS_GENERIC
	bool "filesystem commands"
	help
	  Enables filesystem commands (e.g. load, ls) that work for multiple
	  fs types.

config CMD_FS_UUID
	bool "fsuuid command"
	help
	  Enables fsuuid command for filesystem UUID.

config CMD_JFFS2
	bool "jffs2 command"
	select FS_JFFS2
	help
	  Enables commands to support the JFFS2 (Journalling Flash File System
	  version 2) filesystem. This enables fsload, ls and fsinfo which
	  provide the ability to load files, list directories and obtain
	  filesystem information.

config CMD_MTDPARTS
	bool "MTD partition support"
	select MTD_DEVICE if (CMD_NAND || NAND)
	help
	  MTD partitioning tool support.
	  It is strongly encouraged to avoid using this command
	  anymore along with 'sf', 'nand', 'onenand'. One can still
	  declare the partitions in the mtdparts environment variable
	  but better use the MTD stack and the 'mtd' command instead.

config MTDIDS_DEFAULT
	string "Default MTD IDs"
	depends on MTD_PARTITIONS || CMD_MTDPARTS || CMD_NAND || CMD_FLASH
	help
	  Defines a default MTD IDs list for use with MTD partitions in the
	  Linux MTD command line partitions format.

config MTDPARTS_DEFAULT
	string "Default MTD partition scheme"
	depends on MTD_PARTITIONS || CMD_MTDPARTS || CMD_NAND || CMD_FLASH
	help
	  Defines a default MTD partitioning scheme in the Linux MTD command
	  line partitions format

config CMD_MTDPARTS_SPREAD
	bool "Padd partition size to take account of bad blocks"
	depends on CMD_MTDPARTS
	help
	  This enables the 'spread' sub-command of the mtdparts command.
	  This command will modify the existing mtdparts variable by increasing
	  the size of the partitions such that 1) each partition's net size is
	  at least as large as the size specified in the mtdparts variable and
	  2) each partition starts on a good block.

config CMD_REISER
	bool "reiser - Access to reiserfs filesystems"
	help
	  This provides two commands which operate on a resierfs filesystem,
	  commonly used some years ago:

	    reiserls - list files
	    reiserload - load a file

config CMD_YAFFS2
	bool "yaffs2 - Access of YAFFS2 filesystem"
	depends on YAFFS2
	default y
	help
	  This provides commands for accessing a YAFFS2 filesystem. Yet
	  Another Flash Filesystem 2 is a filesystem designed specifically
	  for NAND flash. It incorporates bad-block management and ensures
	  that device writes are sequential regardless of filesystem
	  activity.

config CMD_ZFS
	bool "zfs - Access of ZFS filesystem"
	help
	  This provides commands to accessing a ZFS filesystem, commonly used
	  on Solaris systems. Two sub-commands are provided:

	    zfsls - list files in a directory
	    zfsload - load a file

	  See doc/README.zfs for more details.

endmenu

menu "Debug commands"

config CMD_BEDBUG
	bool "bedbug"
	help
	  The bedbug (emBEDded deBUGger) command provides debugging features
	  for some PowerPC processors. For details please see the
	  docuemntation in doc/README.beddbug

config CMD_DIAG
	bool "diag - Board diagnostics"
	help
	  This command provides access to board diagnostic tests. These are
	  called Power-on Self Tests (POST). The command allows listing of
	  available tests and running either all the tests, or specific tests
	  identified by name.

config CMD_IRQ
	bool "irq - Show information about interrupts"
	depends on !ARM && !MIPS && !SH
	help
	  This enables two commands:

	     interrupts - enable or disable interrupts
	     irqinfo - print device-specific interrupt information

config CMD_KGDB
	bool "kgdb - Allow debugging of U-Boot with gdb"
	depends on PPC
	help
	  This enables a 'kgdb' command which allows gdb to connect to U-Boot
	  over a serial link for debugging purposes. This allows
	  single-stepping, inspecting variables, etc. This is supported only
	  on PowerPC at present.

config CMD_LOG
	bool "log - Generation, control and access to logging"
	select LOG
	help
	  This provides access to logging features. It allows the output of
	  log data to be controlled to a limited extent (setting up the default
	  maximum log level for emitting of records). It also provides access
	  to a command used for testing the log system.

config CMD_TRACE
	bool "trace - Support tracing of function calls and timing"
	help
	  Enables a command to control using of function tracing within
	  U-Boot. This allows recording of call traces including timing
	  information. The command can write data to memory for exporting
	  for analsys (e.g. using bootchart). See doc/README.trace for full
	  details.

config CMD_AVB
	bool "avb - Android Verified Boot 2.0 operations"
	depends on AVB_VERIFY
	default n
	help
	  Enables a "avb" command to perform verification of partitions using
	  Android Verified Boot 2.0 functionality. It includes such subcommands:
	    avb init - initialize avb2 subsystem
	    avb read_rb - read rollback index
	    avb write_rb - write rollback index
	    avb is_unlocked - check device lock state
	    avb get_uuid - read and print uuid of a partition
	    avb read_part - read data from partition
	    avb read_part_hex - read data from partition and output to stdout
	    avb write_part - write data to partition
	    avb verify - run full verification chain
endmenu

config CMD_UBI
	tristate "Enable UBI - Unsorted block images commands"
	select CRC32
	select MTD_UBI
	help
	  UBI is a software layer above MTD layer which admits use of LVM-like
	  logical volumes on top of MTD devices, hides some complexities of
	  flash chips like wear and bad blocks and provides some other useful
	  capabilities. Please, consult the MTD web site for more details
	  (www.linux-mtd.infradead.org). Activate this option if you want
	  to use U-Boot UBI commands.
	  It is also strongly encouraged to also enable CONFIG_MTD to get full
	  partition support.

config CMD_UBIFS
	tristate "Enable UBIFS - Unsorted block images filesystem commands"
	depends on CMD_UBI
	default y if CMD_UBI
	select CRC32
	select LZO
	help
	  UBIFS is a file system for flash devices which works on top of UBI.

endmenu<|MERGE_RESOLUTION|>--- conflicted
+++ resolved
@@ -719,18 +719,11 @@
 	  a partial bitstream.
 
 config CMD_FPGA_LOAD_SECURE
-<<<<<<< HEAD
-	bool "fpga loads"
-	help
-	  Enables the fpga loade command which is used to load encrypted
-	  bitstreams on to FPGA.
-=======
 	bool "fpga loads - loads secure bitstreams (Xilinx only)"
 	depends on CMD_FPGA
 	help
 	  Enables the fpga loads command which is used to load secure
 	  (authenticated or encrypted or both) bitstreams on to FPGA.
->>>>>>> 0157013f
 
 config CMD_FPGAD
 	bool "fpgad - dump FPGA registers"
@@ -1437,20 +1430,6 @@
 
 	     sound init   - set up sound system
 	     sound play   - play a sound
-
-config CMD_ZYNQ_AES
-	bool "Zynq AES"
-	help
-	  Decrypts the encrypted image present in source address
-	  and places the decrypted image at destination address
-
-config CMD_ZYNQ_RSA
-	bool "Zynq RSA"
-	depends on ARCH_ZYNQ
-	select RSA
-	select CMD_ZYNQ_AES
-	help
-	  Verifies the authenticated and encrypted zynq images.
 
 config CMD_QFW
 	bool "qfw"
