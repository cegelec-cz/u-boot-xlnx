// SPDX-License-Identifier: GPL-2.0+
/*
 * (C) Copyright 2014 - 2018 Xilinx, Inc.
 * Michal Simek <michal.simek@xilinx.com>
 */

#include <common.h>
#include <cpu_func.h>
#include <env.h>
#include <fdtdec.h>
#include <init.h>
#include <env_internal.h>
#include <log.h>
#include <malloc.h>
#include <time.h>
#include <asm/cache.h>
#include <asm/global_data.h>
#include <asm/io.h>
#include <asm/arch/hardware.h>
#include <asm/arch/sys_proto.h>
#include <dm/device.h>
#include <dm/uclass.h>
#include <versalpl.h>
#include "../common/board.h"

DECLARE_GLOBAL_DATA_PTR;

#if defined(CONFIG_FPGA_VERSALPL)
static xilinx_desc versalpl = XILINX_VERSAL_DESC;
#endif

int board_init(void)
{
	printf("EL Level:\tEL%d\n", current_el());

#if defined(CONFIG_FPGA_VERSALPL)
	fpga_init();
	fpga_add(fpga_xilinx, &versalpl);
#endif

	if (CONFIG_IS_ENABLED(DM_I2C) && CONFIG_IS_ENABLED(I2C_EEPROM))
		xilinx_read_eeprom();

	return 0;
}

int board_early_init_r(void)
{
	u32 val;

	if (current_el() != 3)
		return 0;

	debug("iou_switch ctrl div0 %x\n",
	      readl(&crlapb_base->iou_switch_ctrl));

	writel(IOU_SWITCH_CTRL_CLKACT_BIT |
	       (CONFIG_IOU_SWITCH_DIVISOR0 << IOU_SWITCH_CTRL_DIVISOR0_SHIFT),
	       &crlapb_base->iou_switch_ctrl);

	/* Global timer init - Program time stamp reference clk */
	val = readl(&crlapb_base->timestamp_ref_ctrl);
	val |= CRL_APB_TIMESTAMP_REF_CTRL_CLKACT_BIT;
	writel(val, &crlapb_base->timestamp_ref_ctrl);

	debug("ref ctrl 0x%x\n",
	      readl(&crlapb_base->timestamp_ref_ctrl));

	/* Clear reset of timestamp reg */
	writel(0, &crlapb_base->rst_timestamp);

	/*
	 * Program freq register in System counter and
	 * enable system counter.
	 */
	writel(COUNTER_FREQUENCY,
	       &iou_scntr_secure->base_frequency_id_register);

	debug("counter val 0x%x\n",
	      readl(&iou_scntr_secure->base_frequency_id_register));

	writel(IOU_SCNTRS_CONTROL_EN,
	       &iou_scntr_secure->counter_control_register);

	debug("scntrs control 0x%x\n",
	      readl(&iou_scntr_secure->counter_control_register));
	debug("timer 0x%llx\n", get_ticks());
	debug("timer 0x%llx\n", get_ticks());

	return 0;
}

static u8 versal_get_bootmode(void)
{
	u8 bootmode;
	u32 reg = 0;

	reg = readl(&crp_base->boot_mode_usr);

	if (reg >> BOOT_MODE_ALT_SHIFT)
		reg >>= BOOT_MODE_ALT_SHIFT;

	bootmode = reg & BOOT_MODES_MASK;

	return bootmode;
}

int board_late_init(void)
{
	u8 bootmode;
	struct udevice *dev;
	int bootseq = -1;
	int bootseq_len = 0;
	int env_targets_len = 0;
	const char *mode;
	char *new_targets;
	char *env_targets;

	if (!(gd->flags & GD_FLG_ENV_DEFAULT)) {
		debug("Saved variables - Skipping\n");
		return 0;
	}

	if (!CONFIG_IS_ENABLED(ENV_VARS_UBOOT_RUNTIME_CONFIG))
		return 0;

	bootmode = versal_get_bootmode();

	puts("Bootmode: ");
	switch (bootmode) {
	case USB_MODE:
		puts("USB_MODE\n");
		mode = "usb_dfu0 usb_dfu1";
		break;
	case JTAG_MODE:
		puts("JTAG_MODE\n");
		mode = "jtag pxe dhcp";
		break;
	case QSPI_MODE_24BIT:
		puts("QSPI_MODE_24\n");
		mode = "xspi0";
		break;
	case QSPI_MODE_32BIT:
		puts("QSPI_MODE_32\n");
		mode = "xspi0";
		break;
	case OSPI_MODE:
		puts("OSPI_MODE\n");
		mode = "xspi0";
		break;
	case EMMC_MODE:
		puts("EMMC_MODE\n");
		if (uclass_get_device_by_name(UCLASS_MMC,
					      "mmc@f1050000", &dev) &&
		    uclass_get_device_by_name(UCLASS_MMC,
					      "sdhci@f1050000", &dev)) {
			puts("Boot from EMMC but without SD1 enabled!\n");
			return -1;
		}
		debug("mmc1 device found at %p, seq %d\n", dev, dev_seq(dev));
		mode = "mmc";
		bootseq = dev_seq(dev);
		break;
	case SD_MODE:
		puts("SD_MODE\n");
		if (uclass_get_device_by_name(UCLASS_MMC,
					      "mmc@f1040000", &dev) &&
		    uclass_get_device_by_name(UCLASS_MMC,
					      "sdhci@f1040000", &dev)) {
			puts("Boot from SD0 but without SD0 enabled!\n");
			return -1;
		}
		debug("mmc0 device found at %p, seq %d\n", dev, dev_seq(dev));

		mode = "mmc";
		bootseq = dev_seq(dev);
		break;
	case SD1_LSHFT_MODE:
		puts("LVL_SHFT_");
		/* fall through */
	case SD_MODE1:
		puts("SD_MODE1\n");
		if (uclass_get_device_by_name(UCLASS_MMC,
					      "mmc@f1050000", &dev) &&
		    uclass_get_device_by_name(UCLASS_MMC,
					      "sdhci@f1050000", &dev)) {
			puts("Boot from SD1 but without SD1 enabled!\n");
			return -1;
		}
		debug("mmc1 device found at %p, seq %d\n", dev, dev_seq(dev));

		mode = "mmc";
		bootseq = dev_seq(dev);
		break;
	default:
		mode = "";
		printf("Invalid Boot Mode:0x%x\n", bootmode);
		break;
	}

	if (bootseq >= 0) {
		bootseq_len = snprintf(NULL, 0, "%i", bootseq);
		debug("Bootseq len: %x\n", bootseq_len);
	}

	/*
	 * One terminating char + one byte for space between mode
	 * and default boot_targets
	 */
	env_targets = env_get("boot_targets");
	if (env_targets)
		env_targets_len = strlen(env_targets);

	new_targets = calloc(1, strlen(mode) + env_targets_len + 2 +
			     bootseq_len);
	if (!new_targets)
		return -ENOMEM;

	if (bootseq >= 0)
		sprintf(new_targets, "%s%x %s", mode, bootseq,
			env_targets ? env_targets : "");
	else
		sprintf(new_targets, "%s %s", mode,
			env_targets ? env_targets : "");

	env_set("boot_targets", new_targets);

	return board_late_init_xilinx();
}

int dram_init_banksize(void)
{
	int ret;

	ret = fdtdec_setup_memory_banksize();
	if (ret)
		return ret;

	mem_map_fill();

	return 0;
}

int dram_init(void)
{
	if (fdtdec_setup_mem_size_base_lowest() != 0)
		return -EINVAL;

	return 0;
}

void reset_cpu(void)
{
}

enum env_location env_get_location(enum env_operation op, int prio)
{
	u32 bootmode = versal_get_bootmode();

	if (prio)
		return ENVL_UNKNOWN;

	switch (bootmode) {
	case EMMC_MODE:
	case SD_MODE:
	case SD1_LSHFT_MODE:
	case SD_MODE1:
		if (IS_ENABLED(CONFIG_ENV_IS_IN_FAT))
			return ENVL_FAT;
		if (IS_ENABLED(CONFIG_ENV_IS_IN_EXT4))
			return ENVL_EXT4;
<<<<<<< HEAD
		return ENVL_NOWHERE;
=======
		return ENVL_UNKNOWN;
>>>>>>> ade37460
	case OSPI_MODE:
	case QSPI_MODE_24BIT:
	case QSPI_MODE_32BIT:
		if (IS_ENABLED(CONFIG_ENV_IS_IN_SPI_FLASH))
			return ENVL_SPI_FLASH;
<<<<<<< HEAD
		return ENVL_NOWHERE;
=======
		return ENVL_UNKNOWN;
>>>>>>> ade37460
	case JTAG_MODE:
	default:
		return ENVL_NOWHERE;
	}
}<|MERGE_RESOLUTION|>--- conflicted
+++ resolved
@@ -269,21 +269,13 @@
 			return ENVL_FAT;
 		if (IS_ENABLED(CONFIG_ENV_IS_IN_EXT4))
 			return ENVL_EXT4;
-<<<<<<< HEAD
 		return ENVL_NOWHERE;
-=======
-		return ENVL_UNKNOWN;
->>>>>>> ade37460
 	case OSPI_MODE:
 	case QSPI_MODE_24BIT:
 	case QSPI_MODE_32BIT:
 		if (IS_ENABLED(CONFIG_ENV_IS_IN_SPI_FLASH))
 			return ENVL_SPI_FLASH;
-<<<<<<< HEAD
 		return ENVL_NOWHERE;
-=======
-		return ENVL_UNKNOWN;
->>>>>>> ade37460
 	case JTAG_MODE:
 	default:
 		return ENVL_NOWHERE;
