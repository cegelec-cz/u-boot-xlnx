// SPDX-License-Identifier: GPL-2.0+
/*
 * (C) Copyright 2014 - 2015 Xilinx, Inc.
 * Michal Simek <michal.simek@xilinx.com>
 */

#include <common.h>
#include <command.h>
#include <cpu_func.h>
#include <debug_uart.h>
#include <dfu.h>
#include <env.h>
#include <env_internal.h>
#include <init.h>
#include <log.h>
#include <net.h>
#include <sata.h>
#include <ahci.h>
#include <scsi.h>
#include <soc.h>
#include <malloc.h>
#include <memalign.h>
#include <wdt.h>
#include <asm/arch/clk.h>
#include <asm/arch/hardware.h>
#include <asm/arch/sys_proto.h>
#include <asm/arch/psu_init_gpl.h>
#include <asm/cache.h>
#include <asm/global_data.h>
#include <asm/io.h>
#include <asm/ptrace.h>
#include <dm/device.h>
#include <dm/uclass.h>
#include <usb.h>
#include <dwc3-uboot.h>
#include <zynqmppl.h>
#include <zynqmp_firmware.h>
#include <g_dnl.h>
#include <linux/bitops.h>
#include <linux/delay.h>
#include <linux/sizes.h>
#include "../common/board.h"

#include "pm_cfg_obj.h"

DECLARE_GLOBAL_DATA_PTR;

#if CONFIG_IS_ENABLED(FPGA) && defined(CONFIG_FPGA_ZYNQMPPL)
<<<<<<< HEAD
static xilinx_desc zynqmppl = XILINX_ZYNQMP_DESC;

enum {
	ZYNQMP_VARIANT_EG = BIT(0U),
	ZYNQMP_VARIANT_EV = BIT(1U),
	ZYNQMP_VARIANT_CG = BIT(2U),
	ZYNQMP_VARIANT_DR = BIT(3U),
};

static const struct {
	u32 id;
	u8 device;
	u8 variants;
} zynqmp_devices[] = {
	{
		.id = 0x04688093,
		.device = 1,
		.variants = ZYNQMP_VARIANT_EG,
	},
	{
		.id = 0x04711093,
		.device = 2,
		.variants = ZYNQMP_VARIANT_EG | ZYNQMP_VARIANT_CG,
	},
	{
		.id = 0x04710093,
		.device = 3,
		.variants = ZYNQMP_VARIANT_EG | ZYNQMP_VARIANT_CG,
	},
	{
		.id = 0x04721093,
		.device = 4,
		.variants = ZYNQMP_VARIANT_EG | ZYNQMP_VARIANT_CG |
			ZYNQMP_VARIANT_EV,
	},
	{
		.id = 0x04720093,
		.device = 5,
		.variants = ZYNQMP_VARIANT_EG | ZYNQMP_VARIANT_CG |
			ZYNQMP_VARIANT_EV,
	},
	{
		.id = 0x04739093,
		.device = 6,
		.variants = ZYNQMP_VARIANT_EG | ZYNQMP_VARIANT_CG,
	},
	{
		.id = 0x04730093,
		.device = 7,
		.variants = ZYNQMP_VARIANT_EG | ZYNQMP_VARIANT_CG |
			ZYNQMP_VARIANT_EV,
	},
	{
		.id = 0x04738093,
		.device = 9,
		.variants = ZYNQMP_VARIANT_EG | ZYNQMP_VARIANT_CG,
	},
	{
		.id = 0x04740093,
		.device = 11,
		.variants = ZYNQMP_VARIANT_EG,
	},
	{
		.id = 0x04750093,
		.device = 15,
		.variants = ZYNQMP_VARIANT_EG,
	},
	{
		.id = 0x04759093,
		.device = 17,
		.variants = ZYNQMP_VARIANT_EG,
	},
	{
		.id = 0x04758093,
		.device = 19,
		.variants = ZYNQMP_VARIANT_EG,
	},
	{
		.id = 0x047E1093,
		.device = 21,
		.variants = ZYNQMP_VARIANT_DR,
	},
	{
		.id = 0x047E3093,
		.device = 23,
		.variants = ZYNQMP_VARIANT_DR,
	},
	{
		.id = 0x047E5093,
		.device = 25,
		.variants = ZYNQMP_VARIANT_DR,
	},
	{
		.id = 0x047E4093,
		.device = 27,
		.variants = ZYNQMP_VARIANT_DR,
	},
	{
		.id = 0x047E0093,
		.device = 28,
		.variants = ZYNQMP_VARIANT_DR,
	},
	{
		.id = 0x047E2093,
		.device = 29,
		.variants = ZYNQMP_VARIANT_DR,
	},
	{
		.id = 0x047E6093,
		.device = 39,
		.variants = ZYNQMP_VARIANT_DR,
	},
	{
		.id = 0x047FD093,
		.device = 43,
		.variants = ZYNQMP_VARIANT_DR,
	},
	{
		.id = 0x047F8093,
		.device = 46,
		.variants = ZYNQMP_VARIANT_DR,
	},
	{
		.id = 0x047FF093,
		.device = 47,
		.variants = ZYNQMP_VARIANT_DR,
	},
	{
		.id = 0x047FB093,
		.device = 48,
		.variants = ZYNQMP_VARIANT_DR,
	},
	{
		.id = 0x047FE093,
		.device = 49,
		.variants = ZYNQMP_VARIANT_DR,
	},
	{
		.id = 0x046d0093,
		.device = 67,
		.variants = ZYNQMP_VARIANT_DR,
	},
=======
static xilinx_desc zynqmppl = {
	xilinx_zynqmp, csu_dma, 1, &zynqmp_op, 0, &zynqmp_op, NULL,
	ZYNQMP_FPGA_FLAGS
>>>>>>> 907ddbc8
};
#endif

int __maybe_unused psu_uboot_init(void)
{
	int ret;

	ret = psu_init();
	if (ret)
		return ret;

	/*
	 * PS_SYSMON_ANALOG_BUS register determines mapping between SysMon
	 * supply sense channel to SysMon supply registers inside the IP.
	 * This register must be programmed to complete SysMon IP
	 * configuration. The default register configuration after
	 * power-up is incorrect. Hence, fix this by writing the
	 * correct value - 0x3210.
	 */
	writel(ZYNQMP_PS_SYSMON_ANALOG_BUS_VAL,
	       ZYNQMP_AMS_PS_SYSMON_ANALOG_BUS);

	/* Delay is required for clocks to be propagated */
	udelay(1000000);
	
	return 0;
}

#if !defined(CONFIG_SPL_BUILD)
# if defined(CONFIG_DEBUG_UART_BOARD_INIT)
void board_debug_uart_init(void)
{
#  if defined(CONFIG_ZYNQMP_PSU_INIT_ENABLED)
	psu_uboot_init();
#  endif
}
# endif

# if defined(CONFIG_BOARD_EARLY_INIT_F)
int board_early_init_f(void)
{
	int ret = 0;
#  if defined(CONFIG_ZYNQMP_PSU_INIT_ENABLED) && !defined(CONFIG_DEBUG_UART_BOARD_INIT)
	ret = psu_uboot_init();
#  endif
	return ret;
}
# endif
#endif

static int multi_boot(void)
{
	u32 multiboot = 0;
	int ret;

	ret = zynqmp_mmio_read((ulong)&csu_base->multi_boot, &multiboot);
	if (ret)
		return -EINVAL;

	return multiboot;
}

#if defined(CONFIG_SPL_BUILD)
static void restore_jtag(void)
{
	if (current_el() != 3)
		return;

	writel(CSU_JTAG_SEC_GATE_DISABLE, &csu_base->jtag_sec);
	writel(CSU_JTAG_DAP_ENABLE_DEBUG, &csu_base->jtag_dap_cfg);
	writel(CSU_JTAG_CHAIN_WR_SETUP, &csu_base->jtag_chain_status_wr);
	writel(CRLAPB_DBG_LPD_CTRL_SETUP_CLK, &crlapb_base->dbg_lpd_ctrl);
	writel(CRLAPB_RST_LPD_DBG_RESET, &crlapb_base->rst_lpd_dbg);
	writel(CSU_PCAP_PROG_RELEASE_PL, &csu_base->pcap_prog);
}
#endif

<<<<<<< HEAD
=======
static void print_secure_boot(void)
{
	u32 status = 0;

	if (zynqmp_mmio_read((ulong)&csu_base->status, &status))
		return;

	printf("Secure Boot:\t%sauthenticated, %sencrypted\n",
	       status & ZYNQMP_CSU_STATUS_AUTHENTICATED ? "" : "not ",
	       status & ZYNQMP_CSU_STATUS_ENCRYPTED ? "" : "not ");
}

>>>>>>> 907ddbc8
int board_init(void)
{
#if CONFIG_IS_ENABLED(FPGA) && defined(CONFIG_FPGA_ZYNQMPPL)
	struct udevice *soc;
	char name[SOC_MAX_STR_SIZE];
	int ret;
#endif

#if defined(CONFIG_SPL_BUILD)
	/* Check *at build time* if the filename is an non-empty string */
	if (sizeof(CONFIG_ZYNQMP_SPL_PM_CFG_OBJ_FILE) > 1)
		zynqmp_pmufw_load_config_object(zynqmp_pm_cfg_obj,
						zynqmp_pm_cfg_obj_size);
#endif

#if defined(CONFIG_ZYNQMP_FIRMWARE)
	struct udevice *dev;

	uclass_get_device_by_name(UCLASS_FIRMWARE, "zynqmp-power", &dev);
	if (!dev)
		panic("PMU Firmware device not found - Enable it");
#endif

#if defined(CONFIG_SPL_BUILD)
	printf("Silicon version:\t%d\n", zynqmp_get_silicon_version());

	/* the CSU disables the JTAG interface when secure boot is enabled */
	if (CONFIG_IS_ENABLED(ZYNQMP_RESTORE_JTAG))
		restore_jtag();
#else
	if (CONFIG_IS_ENABLED(DM_I2C) && CONFIG_IS_ENABLED(I2C_EEPROM))
		xilinx_read_eeprom();
#endif

	printf("EL Level:\tEL%d\n", current_el());

#if CONFIG_IS_ENABLED(FPGA) && defined(CONFIG_FPGA_ZYNQMPPL)
	ret = soc_get(&soc);
	if (!ret) {
		ret = soc_get_machine(soc, name, sizeof(name));
		if (ret >= 0) {
			zynqmppl.name = strdup(name);
			fpga_init();
			fpga_add(fpga_xilinx, &zynqmppl);
		}
	}
#endif

	/* display secure boot information */
	print_secure_boot();
	if (current_el() == 3)
		printf("Multiboot:\t%d\n", multi_boot());

	return 0;
}

int board_early_init_r(void)
{
	u32 val;

	if (current_el() != 3)
		return 0;

	val = readl(&crlapb_base->timestamp_ref_ctrl);
	val &= ZYNQMP_CRL_APB_TIMESTAMP_REF_CTRL_CLKACT;

	if (!val) {
		val = readl(&crlapb_base->timestamp_ref_ctrl);
		val |= ZYNQMP_CRL_APB_TIMESTAMP_REF_CTRL_CLKACT;
		writel(val, &crlapb_base->timestamp_ref_ctrl);

		/* Program freq register in System counter */
		writel(zynqmp_get_system_timer_freq(),
		       &iou_scntr_secure->base_frequency_id_register);
		/* And enable system counter */
		writel(ZYNQMP_IOU_SCNTR_COUNTER_CONTROL_REGISTER_EN,
		       &iou_scntr_secure->counter_control_register);
	}
	return 0;
}

unsigned long do_go_exec(ulong (*entry)(int, char * const []), int argc,
			 char *const argv[])
{
	int ret = 0;

	if (current_el() > 1) {
		smp_kick_all_cpus();
		dcache_disable();
		armv8_switch_to_el1(0x0, 0, 0, 0, (unsigned long)entry,
				    ES_TO_AARCH64);
	} else {
		printf("FAIL: current EL is not above EL1\n");
		ret = EINVAL;
	}
	return ret;
}

#if !defined(CONFIG_SYS_SDRAM_BASE) && !defined(CONFIG_SYS_SDRAM_SIZE)
int dram_init_banksize(void)
{
	int ret;

	ret = fdtdec_setup_memory_banksize();
	if (ret)
		return ret;

	mem_map_fill();

	return 0;
}

int dram_init(void)
{
	if (fdtdec_setup_mem_size_base() != 0)
		return -EINVAL;

	return 0;
}

#else
int dram_init_banksize(void)
{
	gd->bd->bi_dram[0].start = CONFIG_SYS_SDRAM_BASE;
	gd->bd->bi_dram[0].size = get_effective_memsize();

	mem_map_fill();

	return 0;
}

int dram_init(void)
{
	gd->ram_size = get_ram_size((void *)CONFIG_SYS_SDRAM_BASE,
				    CONFIG_SYS_SDRAM_SIZE);

	return 0;
}
#endif

#if !CONFIG_IS_ENABLED(SYSRESET)
void reset_cpu(void)
{
}
#endif

static u8 __maybe_unused zynqmp_get_bootmode(void)
{
	u8 bootmode;
	u32 reg = 0;
	int ret;

	ret = zynqmp_mmio_read((ulong)&crlapb_base->boot_mode, &reg);
	if (ret)
		return -EINVAL;

	debug("HW boot mode: %x\n", reg & BOOT_MODES_MASK);
	debug("ALT boot mode: %x\n", reg >> BOOT_MODE_ALT_SHIFT);

	if (reg >> BOOT_MODE_ALT_SHIFT)
		reg >>= BOOT_MODE_ALT_SHIFT;

	bootmode = reg & BOOT_MODES_MASK;

	return bootmode;
}

#if defined(CONFIG_BOARD_LATE_INIT)
static const struct {
	u32 bit;
	const char *name;
} reset_reasons[] = {
	{ RESET_REASON_DEBUG_SYS, "DEBUG" },
	{ RESET_REASON_SOFT, "SOFT" },
	{ RESET_REASON_SRST, "SRST" },
	{ RESET_REASON_PSONLY, "PS-ONLY" },
	{ RESET_REASON_PMU, "PMU" },
	{ RESET_REASON_INTERNAL, "INTERNAL" },
	{ RESET_REASON_EXTERNAL, "EXTERNAL" },
	{}
};

static int reset_reason(void)
{
	u32 reg;
	int i, ret;
	const char *reason = NULL;

	ret = zynqmp_mmio_read((ulong)&crlapb_base->reset_reason, &reg);
	if (ret)
		return -EINVAL;

	puts("Reset reason:\t");

	for (i = 0; i < ARRAY_SIZE(reset_reasons); i++) {
		if (reg & reset_reasons[i].bit) {
			reason = reset_reasons[i].name;
			printf("%s ", reset_reasons[i].name);
			break;
		}
	}

	puts("\n");

	env_set("reset_reason", reason);

	return 0;
}

static int set_fdtfile(void)
{
	char *compatible, *fdtfile;
	const char *suffix = ".dtb";
	const char *vendor = "xilinx/";
	int fdt_compat_len;

	if (env_get("fdtfile"))
		return 0;

	compatible = (char *)fdt_getprop(gd->fdt_blob, 0, "compatible",
					 &fdt_compat_len);
	if (compatible && fdt_compat_len) {
		char *name;

		debug("Compatible: %s\n", compatible);

		name = strchr(compatible, ',');
		if (!name)
			return -EINVAL;

		name++;

		fdtfile = calloc(1, strlen(vendor) + strlen(name) +
				 strlen(suffix) + 1);
		if (!fdtfile)
			return -ENOMEM;

		sprintf(fdtfile, "%s%s%s", vendor, name, suffix);

		env_set("fdtfile", fdtfile);
		free(fdtfile);
	}

	return 0;
}

int board_late_init(void)
{
	u8 bootmode;
	struct udevice *dev;
	int bootseq = -1;
	int bootseq_len = 0;
	int env_targets_len = 0;
	const char *mode;
	char *new_targets;
	char *env_targets;
	int ret, multiboot;

#if defined(CONFIG_USB_ETHER) && !defined(CONFIG_USB_GADGET_DOWNLOAD)
	usb_ether_init();
#endif

	if (!(gd->flags & GD_FLG_ENV_DEFAULT)) {
		debug("Saved variables - Skipping\n");
		return 0;
	}

	if (!CONFIG_IS_ENABLED(ENV_VARS_UBOOT_RUNTIME_CONFIG))
		return 0;

	ret = set_fdtfile();
	if (ret)
		return ret;

	multiboot = multi_boot();
	if (multiboot >= 0)
		env_set_hex("multiboot", multiboot);

	bootmode = zynqmp_get_bootmode();

	puts("Bootmode: ");
	switch (bootmode) {
	case USB_MODE:
		puts("USB_MODE\n");
		mode = "usb_dfu0 usb_dfu1";
		env_set("modeboot", "usb_dfu_spl");
		break;
	case JTAG_MODE:
		puts("JTAG_MODE\n");
		mode = "jtag pxe dhcp";
		env_set("modeboot", "jtagboot");
		break;
	case QSPI_MODE_24BIT:
	case QSPI_MODE_32BIT:
		mode = "qspi0";
		puts("QSPI_MODE\n");
		env_set("modeboot", "qspiboot");
		break;
	case EMMC_MODE:
		puts("EMMC_MODE\n");
		if (uclass_get_device_by_name(UCLASS_MMC,
					      "mmc@ff160000", &dev) &&
		    uclass_get_device_by_name(UCLASS_MMC,
					      "sdhci@ff160000", &dev)) {
			puts("Boot from EMMC but without SD0 enabled!\n");
			return -1;
		}
		debug("mmc0 device found at %p, seq %d\n", dev, dev_seq(dev));

		mode = "mmc";
		bootseq = dev_seq(dev);
		env_set("modeboot", "emmcboot");
		break;
	case SD_MODE:
		puts("SD_MODE\n");
		if (uclass_get_device_by_name(UCLASS_MMC,
					      "mmc@ff160000", &dev) &&
		    uclass_get_device_by_name(UCLASS_MMC,
					      "sdhci@ff160000", &dev)) {
			puts("Boot from SD0 but without SD0 enabled!\n");
			return -1;
		}
		debug("mmc0 device found at %p, seq %d\n", dev, dev_seq(dev));

		mode = "mmc";
		bootseq = dev_seq(dev);
		env_set("modeboot", "sdboot");
		break;
	case SD1_LSHFT_MODE:
		puts("LVL_SHFT_");
		fallthrough;
	case SD_MODE1:
		puts("SD_MODE1\n");
		if (uclass_get_device_by_name(UCLASS_MMC,
					      "mmc@ff170000", &dev) &&
		    uclass_get_device_by_name(UCLASS_MMC,
					      "sdhci@ff170000", &dev)) {
			puts("Boot from SD1 but without SD1 enabled!\n");
			return -1;
		}
		debug("mmc1 device found at %p, seq %d\n", dev, dev_seq(dev));

		mode = "mmc";
		bootseq = dev_seq(dev);
		env_set("modeboot", "sdboot");
		break;
	case NAND_MODE:
		puts("NAND_MODE\n");
		mode = "nand0";
		env_set("modeboot", "nandboot");
		break;
	default:
		mode = "";
		printf("Invalid Boot Mode:0x%x\n", bootmode);
		break;
	}

	if (bootseq >= 0) {
		bootseq_len = snprintf(NULL, 0, "%i", bootseq);
		debug("Bootseq len: %x\n", bootseq_len);
		env_set_hex("bootseq", bootseq);
	}

	/*
	 * One terminating char + one byte for space between mode
	 * and default boot_targets
	 */
	env_targets = env_get("boot_targets");
	if (env_targets)
		env_targets_len = strlen(env_targets);

	new_targets = calloc(1, strlen(mode) + env_targets_len + 2 +
			     bootseq_len);
	if (!new_targets)
		return -ENOMEM;

	if (bootseq >= 0)
		sprintf(new_targets, "%s%x %s", mode, bootseq,
			env_targets ? env_targets : "");
	else
		sprintf(new_targets, "%s %s", mode,
			env_targets ? env_targets : "");

	env_set("boot_targets", new_targets);
	free(new_targets);

	reset_reason();

	return board_late_init_xilinx();
}
#endif

int checkboard(void)
{
	puts("Board: Xilinx ZynqMP\n");
	return 0;
}

int mmc_get_env_dev(void)
{
	struct udevice *dev;
	int bootseq = 0;

	switch (zynqmp_get_bootmode()) {
	case EMMC_MODE:
	case SD_MODE:
		if (uclass_get_device_by_name(UCLASS_MMC,
					      "mmc@ff160000", &dev) &&
		    uclass_get_device_by_name(UCLASS_MMC,
					      "sdhci@ff160000", &dev)) {
			return -1;
		}
		bootseq = dev_seq(dev);
		break;
	case SD1_LSHFT_MODE:
	case SD_MODE1:
		if (uclass_get_device_by_name(UCLASS_MMC,
					      "mmc@ff170000", &dev) &&
		    uclass_get_device_by_name(UCLASS_MMC,
					      "sdhci@ff170000", &dev)) {
			return -1;
		}
		bootseq = dev_seq(dev);
		break;
	default:
		break;
	}

	debug("bootseq %d\n", bootseq);

	return bootseq;
}

enum env_location env_get_location(enum env_operation op, int prio)
{
	u32 bootmode = zynqmp_get_bootmode();

	if (prio)
		return ENVL_UNKNOWN;

	switch (bootmode) {
	case EMMC_MODE:
	case SD_MODE:
	case SD1_LSHFT_MODE:
	case SD_MODE1:
		if (IS_ENABLED(CONFIG_ENV_IS_IN_FAT))
			return ENVL_FAT;
		if (IS_ENABLED(CONFIG_ENV_IS_IN_EXT4))
			return ENVL_EXT4;
		return ENVL_NOWHERE;
	case NAND_MODE:
		if (IS_ENABLED(CONFIG_ENV_IS_IN_NAND))
			return ENVL_NAND;
		if (IS_ENABLED(CONFIG_ENV_IS_IN_UBI))
			return ENVL_UBI;
		return ENVL_NOWHERE;
	case QSPI_MODE_24BIT:
	case QSPI_MODE_32BIT:
		if (IS_ENABLED(CONFIG_ENV_IS_IN_SPI_FLASH))
			return ENVL_SPI_FLASH;
		return ENVL_NOWHERE;
	case JTAG_MODE:
	default:
		return ENVL_NOWHERE;
	}
}

#if defined(CONFIG_SET_DFU_ALT_INFO)

#define DFU_ALT_BUF_LEN		SZ_1K

void set_dfu_alt_info(char *interface, char *devstr)
{
	int multiboot, bootseq = 0, len = 0;

	ALLOC_CACHE_ALIGN_BUFFER(char, buf, DFU_ALT_BUF_LEN);

	if (env_get("dfu_alt_info"))
		return;

	memset(buf, 0, sizeof(buf));

	multiboot = multi_boot();
	if (multiboot < 0)
		multiboot = 0;

	multiboot = env_get_hex("multiboot", multiboot);
	debug("Multiboot: %d\n", multiboot);

	switch (zynqmp_get_bootmode()) {
	case EMMC_MODE:
	case SD_MODE:
	case SD1_LSHFT_MODE:
	case SD_MODE1:
		bootseq = mmc_get_env_dev();

		len += snprintf(buf + len, DFU_ALT_BUF_LEN, "mmc %d=boot",
			       bootseq);

		if (multiboot)
			len += snprintf(buf + len, DFU_ALT_BUF_LEN,
				       "%04d", multiboot);

		len += snprintf(buf + len, DFU_ALT_BUF_LEN, ".bin fat %d 1",
			       bootseq);
#if defined(CONFIG_SPL_FS_LOAD_PAYLOAD_NAME)
		len += snprintf(buf + len, DFU_ALT_BUF_LEN, ";%s fat %d 1",
			       CONFIG_SPL_FS_LOAD_PAYLOAD_NAME, bootseq);
#endif
		break;
	case QSPI_MODE_24BIT:
	case QSPI_MODE_32BIT:
		len += snprintf(buf + len, DFU_ALT_BUF_LEN,
			       "sf 0:0=boot.bin raw %x 0x1500000",
			       multiboot * SZ_32K);
#if defined(CONFIG_SPL_FS_LOAD_PAYLOAD_NAME) && defined(CONFIG_SYS_SPI_U_BOOT_OFFS)
		len += snprintf(buf + len, DFU_ALT_BUF_LEN,
			       ";%s raw 0x%x 0x500000",
			       CONFIG_SPL_FS_LOAD_PAYLOAD_NAME,
			       CONFIG_SYS_SPI_U_BOOT_OFFS);
#endif
		break;
	default:
		return;
	}

	env_set("dfu_alt_info", buf);
	puts("DFU alt info setting: done\n");
}
#endif<|MERGE_RESOLUTION|>--- conflicted
+++ resolved
@@ -46,154 +46,9 @@
 DECLARE_GLOBAL_DATA_PTR;
 
 #if CONFIG_IS_ENABLED(FPGA) && defined(CONFIG_FPGA_ZYNQMPPL)
-<<<<<<< HEAD
-static xilinx_desc zynqmppl = XILINX_ZYNQMP_DESC;
-
-enum {
-	ZYNQMP_VARIANT_EG = BIT(0U),
-	ZYNQMP_VARIANT_EV = BIT(1U),
-	ZYNQMP_VARIANT_CG = BIT(2U),
-	ZYNQMP_VARIANT_DR = BIT(3U),
-};
-
-static const struct {
-	u32 id;
-	u8 device;
-	u8 variants;
-} zynqmp_devices[] = {
-	{
-		.id = 0x04688093,
-		.device = 1,
-		.variants = ZYNQMP_VARIANT_EG,
-	},
-	{
-		.id = 0x04711093,
-		.device = 2,
-		.variants = ZYNQMP_VARIANT_EG | ZYNQMP_VARIANT_CG,
-	},
-	{
-		.id = 0x04710093,
-		.device = 3,
-		.variants = ZYNQMP_VARIANT_EG | ZYNQMP_VARIANT_CG,
-	},
-	{
-		.id = 0x04721093,
-		.device = 4,
-		.variants = ZYNQMP_VARIANT_EG | ZYNQMP_VARIANT_CG |
-			ZYNQMP_VARIANT_EV,
-	},
-	{
-		.id = 0x04720093,
-		.device = 5,
-		.variants = ZYNQMP_VARIANT_EG | ZYNQMP_VARIANT_CG |
-			ZYNQMP_VARIANT_EV,
-	},
-	{
-		.id = 0x04739093,
-		.device = 6,
-		.variants = ZYNQMP_VARIANT_EG | ZYNQMP_VARIANT_CG,
-	},
-	{
-		.id = 0x04730093,
-		.device = 7,
-		.variants = ZYNQMP_VARIANT_EG | ZYNQMP_VARIANT_CG |
-			ZYNQMP_VARIANT_EV,
-	},
-	{
-		.id = 0x04738093,
-		.device = 9,
-		.variants = ZYNQMP_VARIANT_EG | ZYNQMP_VARIANT_CG,
-	},
-	{
-		.id = 0x04740093,
-		.device = 11,
-		.variants = ZYNQMP_VARIANT_EG,
-	},
-	{
-		.id = 0x04750093,
-		.device = 15,
-		.variants = ZYNQMP_VARIANT_EG,
-	},
-	{
-		.id = 0x04759093,
-		.device = 17,
-		.variants = ZYNQMP_VARIANT_EG,
-	},
-	{
-		.id = 0x04758093,
-		.device = 19,
-		.variants = ZYNQMP_VARIANT_EG,
-	},
-	{
-		.id = 0x047E1093,
-		.device = 21,
-		.variants = ZYNQMP_VARIANT_DR,
-	},
-	{
-		.id = 0x047E3093,
-		.device = 23,
-		.variants = ZYNQMP_VARIANT_DR,
-	},
-	{
-		.id = 0x047E5093,
-		.device = 25,
-		.variants = ZYNQMP_VARIANT_DR,
-	},
-	{
-		.id = 0x047E4093,
-		.device = 27,
-		.variants = ZYNQMP_VARIANT_DR,
-	},
-	{
-		.id = 0x047E0093,
-		.device = 28,
-		.variants = ZYNQMP_VARIANT_DR,
-	},
-	{
-		.id = 0x047E2093,
-		.device = 29,
-		.variants = ZYNQMP_VARIANT_DR,
-	},
-	{
-		.id = 0x047E6093,
-		.device = 39,
-		.variants = ZYNQMP_VARIANT_DR,
-	},
-	{
-		.id = 0x047FD093,
-		.device = 43,
-		.variants = ZYNQMP_VARIANT_DR,
-	},
-	{
-		.id = 0x047F8093,
-		.device = 46,
-		.variants = ZYNQMP_VARIANT_DR,
-	},
-	{
-		.id = 0x047FF093,
-		.device = 47,
-		.variants = ZYNQMP_VARIANT_DR,
-	},
-	{
-		.id = 0x047FB093,
-		.device = 48,
-		.variants = ZYNQMP_VARIANT_DR,
-	},
-	{
-		.id = 0x047FE093,
-		.device = 49,
-		.variants = ZYNQMP_VARIANT_DR,
-	},
-	{
-		.id = 0x046d0093,
-		.device = 67,
-		.variants = ZYNQMP_VARIANT_DR,
-	},
-=======
 static xilinx_desc zynqmppl = {
 	xilinx_zynqmp, csu_dma, 1, &zynqmp_op, 0, &zynqmp_op, NULL,
 	ZYNQMP_FPGA_FLAGS
->>>>>>> 907ddbc8
 };
 #endif
 
@@ -271,8 +126,6 @@
 }
 #endif
 
-<<<<<<< HEAD
-=======
 static void print_secure_boot(void)
 {
 	u32 status = 0;
@@ -285,7 +138,6 @@
 	       status & ZYNQMP_CSU_STATUS_ENCRYPTED ? "" : "not ");
 }
 
->>>>>>> 907ddbc8
 int board_init(void)
 {
 #if CONFIG_IS_ENABLED(FPGA) && defined(CONFIG_FPGA_ZYNQMPPL)
