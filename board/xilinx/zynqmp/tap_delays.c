// SPDX-License-Identifier: GPL-2.0
/*
 * Xilinx ZynqMP SoC Tap Delay Programming
 *
 * Copyright (C) 2018 Xilinx, Inc.
 */

#include <common.h>
#include <zynqmp_tap_delay.h>
#include <asm/arch/sys_proto.h>
#include <linux/delay.h>
#include <mmc.h>

#define SD_DLL_CTRL			0xFF180358
#define SD_ITAP_DLY			0xFF180314
#define SD_OTAP_DLY			0xFF180318
#define SD0_DLL_RST_MASK		0x00000004
#define SD0_DLL_RST			0x00000004
#define SD1_DLL_RST_MASK		0x00040000
#define SD1_DLL_RST			0x00040000
#define SD0_ITAPCHGWIN_MASK		0x00000200
#define SD0_ITAPCHGWIN			0x00000200
#define SD1_ITAPCHGWIN_MASK		0x02000000
#define SD1_ITAPCHGWIN			0x02000000
#define SD0_ITAPDLYENA_MASK		0x00000100
#define SD0_ITAPDLYENA			0x00000100
#define SD1_ITAPDLYENA_MASK		0x01000000
#define SD1_ITAPDLYENA			0x01000000
#define SD0_ITAPDLYSEL_MASK		0x000000FF
<<<<<<< HEAD

#define SD1_ITAPDLYSEL_MASK		0x00FF0000

#define SD0_OTAPDLYSEL_MASK		0x0000003F

=======
#define SD1_ITAPDLYSEL_MASK		0x00FF0000
#define SD0_OTAPDLYSEL_MASK		0x0000003F
>>>>>>> e93ed120
#define SD1_OTAPDLYSEL_MASK		0x003F0000

void zynqmp_dll_reset(u8 deviceid)
{
	/* Issue DLL Reset */
	if (deviceid == 0)
		zynqmp_mmio_write(SD_DLL_CTRL, SD0_DLL_RST_MASK,
				  SD0_DLL_RST);
	else
		zynqmp_mmio_write(SD_DLL_CTRL, SD1_DLL_RST_MASK,
				  SD1_DLL_RST);

	mdelay(1);

	/* Release DLL Reset */
	if (deviceid == 0)
		zynqmp_mmio_write(SD_DLL_CTRL, SD0_DLL_RST_MASK, 0x0);
	else
		zynqmp_mmio_write(SD_DLL_CTRL, SD1_DLL_RST_MASK, 0x0);
}

void arasan_zynqmp_set_in_tapdelay(u8 deviceid, u32 itap_delay)
{
	if (deviceid == 0) {
		zynqmp_mmio_write(SD_DLL_CTRL, SD0_DLL_RST_MASK, SD0_DLL_RST);

		/* Program ITAP delay */
		zynqmp_mmio_write(SD_ITAP_DLY, SD0_ITAPCHGWIN_MASK,
				  SD0_ITAPCHGWIN);
		zynqmp_mmio_write(SD_ITAP_DLY, SD0_ITAPDLYENA_MASK,
				  SD0_ITAPDLYENA);
		zynqmp_mmio_write(SD_ITAP_DLY, SD0_ITAPDLYSEL_MASK, itap_delay);
		zynqmp_mmio_write(SD_ITAP_DLY, SD0_ITAPCHGWIN_MASK, 0x0);

		zynqmp_mmio_write(SD_DLL_CTRL, SD0_DLL_RST_MASK, 0x0);
	} else {
		zynqmp_mmio_write(SD_DLL_CTRL, SD1_DLL_RST_MASK, SD1_DLL_RST);

		/* Program ITAP delay */
		zynqmp_mmio_write(SD_ITAP_DLY, SD1_ITAPCHGWIN_MASK,
				  SD1_ITAPCHGWIN);
		zynqmp_mmio_write(SD_ITAP_DLY, SD1_ITAPDLYENA_MASK,
				  SD1_ITAPDLYENA);
		zynqmp_mmio_write(SD_ITAP_DLY, SD1_ITAPDLYSEL_MASK,
				  (itap_delay << 16));
		zynqmp_mmio_write(SD_ITAP_DLY, SD1_ITAPCHGWIN_MASK, 0x0);

		zynqmp_mmio_write(SD_DLL_CTRL, SD1_DLL_RST_MASK, 0x0);
	}
}

void arasan_zynqmp_set_out_tapdelay(u8 deviceid, u32 otap_delay)
{
	if (deviceid == 0) {
		zynqmp_mmio_write(SD_DLL_CTRL, SD0_DLL_RST_MASK, SD0_DLL_RST);

		/* Program OTAP delay */
		zynqmp_mmio_write(SD_OTAP_DLY, SD0_OTAPDLYSEL_MASK, otap_delay);

		zynqmp_mmio_write(SD_DLL_CTRL, SD0_DLL_RST_MASK, 0x0);
	} else {
		zynqmp_mmio_write(SD_DLL_CTRL, SD1_DLL_RST_MASK, SD1_DLL_RST);

		/* Program OTAP delay */
		zynqmp_mmio_write(SD_OTAP_DLY, SD1_OTAPDLYSEL_MASK,
				  (otap_delay << 16));

		zynqmp_mmio_write(SD_DLL_CTRL, SD1_DLL_RST_MASK, 0x0);
	}
}<|MERGE_RESOLUTION|>--- conflicted
+++ resolved
@@ -27,16 +27,8 @@
 #define SD1_ITAPDLYENA_MASK		0x01000000
 #define SD1_ITAPDLYENA			0x01000000
 #define SD0_ITAPDLYSEL_MASK		0x000000FF
-<<<<<<< HEAD
-
-#define SD1_ITAPDLYSEL_MASK		0x00FF0000
-
-#define SD0_OTAPDLYSEL_MASK		0x0000003F
-
-=======
 #define SD1_ITAPDLYSEL_MASK		0x00FF0000
 #define SD0_OTAPDLYSEL_MASK		0x0000003F
->>>>>>> e93ed120
 #define SD1_OTAPDLYSEL_MASK		0x003F0000
 
 void zynqmp_dll_reset(u8 deviceid)
