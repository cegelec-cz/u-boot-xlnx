/*
 * (C) Copyright 2012 Michal Simek <monstr@monstr.eu>
 *
 * SPDX-License-Identifier:	GPL-2.0+
 */

#include <common.h>
#include <fdtdec.h>
#include <fpga.h>
#include <mmc.h>
#include <zynqpl.h>
#include <asm/arch/hardware.h>
#include <asm/arch/sys_proto.h>

DECLARE_GLOBAL_DATA_PTR;

#if (defined(CONFIG_FPGA) && !defined(CONFIG_SPL_BUILD)) || \
    (defined(CONFIG_SPL_FPGA_SUPPORT) && defined(CONFIG_SPL_BUILD))
static xilinx_desc fpga;

/* It can be done differently */
static xilinx_desc fpga010 = XILINX_XC7Z010_DESC(0x10);
static xilinx_desc fpga015 = XILINX_XC7Z015_DESC(0x15);
static xilinx_desc fpga020 = XILINX_XC7Z020_DESC(0x20);
static xilinx_desc fpga030 = XILINX_XC7Z030_DESC(0x30);
static xilinx_desc fpga035 = XILINX_XC7Z035_DESC(0x35);
static xilinx_desc fpga045 = XILINX_XC7Z045_DESC(0x45);
static xilinx_desc fpga100 = XILINX_XC7Z100_DESC(0x100);
#endif

int board_init(void)
{
#if defined(CONFIG_ENV_IS_IN_EEPROM) && !defined(CONFIG_SPL_BUILD)
	unsigned char eepromsel = CONFIG_SYS_I2C_MUX_EEPROM_SEL;
#endif
#if (defined(CONFIG_FPGA) && !defined(CONFIG_SPL_BUILD)) || \
    (defined(CONFIG_SPL_FPGA_SUPPORT) && defined(CONFIG_SPL_BUILD))
	u32 idcode;

	idcode = zynq_slcr_get_idcode();

	switch (idcode) {
	case XILINX_ZYNQ_7010:
		fpga = fpga010;
		break;
	case XILINX_ZYNQ_7015:
		fpga = fpga015;
		break;
	case XILINX_ZYNQ_7020:
		fpga = fpga020;
		break;
	case XILINX_ZYNQ_7030:
		fpga = fpga030;
		break;
	case XILINX_ZYNQ_7035:
		fpga = fpga035;
		break;
	case XILINX_ZYNQ_7045:
		fpga = fpga045;
		break;
	case XILINX_ZYNQ_7100:
		fpga = fpga100;
		break;
	}
#endif

#if (defined(CONFIG_FPGA) && !defined(CONFIG_SPL_BUILD)) || \
    (defined(CONFIG_SPL_FPGA_SUPPORT) && defined(CONFIG_SPL_BUILD))
	fpga_init();
	fpga_add(fpga_xilinx, &fpga);
#endif
#if defined(CONFIG_ENV_IS_IN_EEPROM) && !defined(CONFIG_SPL_BUILD)
	if (eeprom_write(CONFIG_SYS_I2C_MUX_ADDR, 0, &eepromsel, 1))
		puts("I2C:EEPROM selection failed\n");
#endif
	return 0;
}

int board_late_init(void)
{
	switch ((zynq_slcr_get_boot_mode()) & ZYNQ_BM_MASK) {
	case ZYNQ_BM_QSPI:
		setenv("modeboot", "qspiboot");
		break;
	case ZYNQ_BM_NAND:
		setenv("modeboot", "nandboot");
		break;
	case ZYNQ_BM_NOR:
		setenv("modeboot", "norboot");
		break;
	case ZYNQ_BM_SD:
		setenv("modeboot", "sdboot");
		break;
	case ZYNQ_BM_JTAG:
		setenv("modeboot", "jtagboot");
		break;
	default:
		setenv("modeboot", "");
		break;
	}

	return 0;
}

#ifdef CONFIG_DISPLAY_BOARDINFO
int checkboard(void)
{
	puts("Board: Xilinx Zynq\n");
	return 0;
}
#endif

<<<<<<< HEAD

#if !defined(CONFIG_SYS_SDRAM_BASE) && !defined(CONFIG_SYS_SDRAM_SIZE)
/*
 * fdt_get_reg - Fill buffer by information from DT
 */
static phys_size_t fdt_get_reg(const void *fdt, int nodeoffset, void *buf,
			       const u32 *cell, int n)
{
	int i = 0, b, banks;
	int parent_offset = fdt_parent_offset(fdt, nodeoffset);
	int address_cells = fdt_address_cells(fdt, parent_offset);
	int size_cells = fdt_size_cells(fdt, parent_offset);
	char *p = buf;
	u64 val;
	u64 vals;

	debug("%s: addr_cells=%x, size_cell=%x, buf=%p, cell=%p\n",
	      __func__, address_cells, size_cells, buf, cell);

	/* Check memory bank setup */
	banks = n % (address_cells + size_cells);
	if (banks)
		panic("Incorrect memory setup cells=%d, ac=%d, sc=%d\n",
		      n, address_cells, size_cells);

	banks = n / (address_cells + size_cells);

	for (b = 0; b < banks; b++) {
		debug("%s: Bank #%d:\n", __func__, b);
		if (address_cells == 2) {
			val = cell[i + 1];
			val <<= 32;
			val |= cell[i];
			val = fdt64_to_cpu(val);
			debug("%s: addr64=%llx, ptr=%p, cell=%p\n",
			      __func__, val, p, &cell[i]);
			*(phys_addr_t *)p = val;
		} else {
			debug("%s: addr32=%x, ptr=%p\n",
			      __func__, fdt32_to_cpu(cell[i]), p);
			*(phys_addr_t *)p = fdt32_to_cpu(cell[i]);
		}
		p += sizeof(phys_addr_t);
		i += address_cells;

		debug("%s: pa=%p, i=%x, size=%zu\n", __func__, p, i,
		      sizeof(phys_addr_t));

		if (size_cells == 2) {
			vals = cell[i + 1];
			vals <<= 32;
			vals |= cell[i];
			vals = fdt64_to_cpu(vals);

			debug("%s: size64=%llx, ptr=%p, cell=%p\n",
			      __func__, vals, p, &cell[i]);
			*(phys_size_t *)p = vals;
		} else {
			debug("%s: size32=%x, ptr=%p\n",
			      __func__, fdt32_to_cpu(cell[i]), p);
			*(phys_size_t *)p = fdt32_to_cpu(cell[i]);
		}
		p += sizeof(phys_size_t);
		i += size_cells;

		debug("%s: ps=%p, i=%x, size=%zu\n",
		      __func__, p, i, sizeof(phys_size_t));
	}

	/* Return the first address size */
	return *(phys_size_t *)((char *)buf + sizeof(phys_addr_t));
}

#define FDT_REG_SIZE  sizeof(u32)
/* Temp location for sharing data for storing */
static u8 tmp[CONFIG_NR_DRAM_BANKS * 16]; /* Up to 64-bit address + 64-bit size */

void dram_init_banksize(void)
{
	int bank;

	memcpy(&gd->bd->bi_dram[0], &tmp, sizeof(tmp));

	for (bank = 0; bank < CONFIG_NR_DRAM_BANKS; bank++) {
		debug("Bank #%d: start %llx\n", bank,
		      (unsigned long long)gd->bd->bi_dram[bank].start);
		debug("Bank #%d: size %llx\n", bank,
		      (unsigned long long)gd->bd->bi_dram[bank].size);
	}
}

int dram_init(void)
{
	int node, len;
=======
int dram_init(void)
{
	int node;
	fdt_addr_t addr;
	fdt_size_t size;
>>>>>>> df61a74e
	const void *blob = gd->fdt_blob;
	const u32 *cell;

	memset(&tmp, 0, sizeof(tmp));

	/* find or create "/memory" node. */
	node = fdt_subnode_offset(blob, 0, "memory");
	if (node < 0) {
		printf("%s: Can't get memory node\n", __func__);
		return node;
	}

	/* Get pointer to cells and lenght of it */
	cell = fdt_getprop(blob, node, "reg", &len);
	if (!cell) {
		printf("%s: Can't get reg property\n", __func__);
		return -1;
	}
<<<<<<< HEAD

	gd->ram_size = fdt_get_reg(blob, node, &tmp, cell, len / FDT_REG_SIZE);

	debug("%s: Initial DRAM size %llx\n", __func__, (u64)gd->ram_size);

	zynq_ddrc_init();

	return 0;
}
#else
int dram_init(void)
{
	gd->ram_size = CONFIG_SYS_SDRAM_SIZE;

=======
	gd->ram_size = size;
>>>>>>> df61a74e
	zynq_ddrc_init();

	return 0;
}
#endif<|MERGE_RESOLUTION|>--- conflicted
+++ resolved
@@ -109,8 +109,6 @@
 	return 0;
 }
 #endif
-
-<<<<<<< HEAD
 
 #if !defined(CONFIG_SYS_SDRAM_BASE) && !defined(CONFIG_SYS_SDRAM_SIZE)
 /*
@@ -205,13 +203,6 @@
 int dram_init(void)
 {
 	int node, len;
-=======
-int dram_init(void)
-{
-	int node;
-	fdt_addr_t addr;
-	fdt_size_t size;
->>>>>>> df61a74e
 	const void *blob = gd->fdt_blob;
 	const u32 *cell;
 
@@ -230,7 +221,6 @@
 		printf("%s: Can't get reg property\n", __func__);
 		return -1;
 	}
-<<<<<<< HEAD
 
 	gd->ram_size = fdt_get_reg(blob, node, &tmp, cell, len / FDT_REG_SIZE);
 
@@ -245,9 +235,6 @@
 {
 	gd->ram_size = CONFIG_SYS_SDRAM_SIZE;
 
-=======
-	gd->ram_size = size;
->>>>>>> df61a74e
 	zynq_ddrc_init();
 
 	return 0;
