--- conflicted
+++ resolved
@@ -43,10 +43,7 @@
 config XILINX_OF_BOARD_DTB_ADDR
 	hex "Default DTB pickup address"
 	default 0x1000 if ARCH_VERSAL || ARCH_VERSAL_NET
-<<<<<<< HEAD
-=======
 	default 0x8000 if MICROBLAZE
->>>>>>> 907ddbc8
 	default 0x100000 if ARCH_ZYNQ || ARCH_ZYNQMP
 	depends on OF_BOARD || OF_SEPARATE
 	help
