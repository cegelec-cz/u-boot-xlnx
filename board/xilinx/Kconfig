# SPDX-License-Identifier: GPL-2.0
#
# Copyright (c) 2018, Luca Ceresoli <luca@lucaceresoli.net>

if ARCH_ZYNQ || ARCH_ZYNQMP

config XILINX_PS_INIT_FILE
	string "Zynq/ZynqMP PS init file(s) location"
	help
	  On Zynq and ZynqMP U-Boot SPL (or U-Boot proper if
	  ZYNQMP_PSU_INIT_ENABLED is set) is responsible for some
	  basic initializations, such as enabling peripherals and
	  configuring pinmuxes. The PS init file (called
	  psu_init_gpl.c on ZynqMP, ps7_init_gpl.c for Zynq-7000)
	  contains the code for such initializations.

	  U-Boot contains PS init files for some boards, but each of
	  them describes only one specific configuration. Users of a
	  different board, or needing a different configuration, can
	  generate custom files using the Xilinx development tools.

	  There are three ways to give a PS init file to U-Boot:

	  1. Set this variable to the path, either relative to the
	     source tree or absolute, where the psu_init_gpl.c or
	     ps7_init_gpl.c file is located. U-Boot will build this
	     file.

	  2. If you leave an empty string here, U-Boot will use
	     board/xilinx/zynq/$(CONFIG_DEFAULT_DEVICE_TREE)/ps7_init_gpl.c
	     for Zynq-7000, or
	     board/xilinx/zynqmp/$(CONFIG_DEFAULT_DEVICE_TREE)/psu_init_gpl.c
	     for ZynqMP.

	  3. If the above file does not exist, U-Boot will use
	     board/xilinx/zynq/ps7_init_gpl.c for Zynq-7000, or
	     board/xilinx/zynqmp/psu_init_gpl.c for ZynqMP. This file
	     is not provided by U-Boot, you have to copy it there
	     before the build.

config XILINX_BOARD_DETECT_FRU
	bool "Enable Xilinx board detection via FRU"
	help
	  Enabling this option u-boot will look at chosen/xlnx,eeprom
	  property and will try to decode board name written in IPMI
	  FRU format.

endif

<<<<<<< HEAD
=======
config XILINX_OF_BOARD_DTB_ADDR
	hex
	default 0x1000 if ARCH_VERSAL
	default 0x100000 if ARCH_ZYNQ || ARCH_ZYNQMP
	depends on OF_BOARD
	help
	  Offset in the memory where the board configuration DTB is placed.

>>>>>>> 3414936b
config BOOT_SCRIPT_OFFSET
	hex "Boot script offset"
	depends on ARCH_ZYNQ || ARCH_ZYNQMP || ARCH_VERSAL
	default 0xFC0000 if ARCH_ZYNQ
	default 0x3E80000 if ARCH_ZYNQMP
	default 0x7F80000 if ARCH_VERSAL
	help
	   Specifies distro boot script offset in NAND/NOR flash.<|MERGE_RESOLUTION|>--- conflicted
+++ resolved
@@ -47,8 +47,6 @@
 
 endif
 
-<<<<<<< HEAD
-=======
 config XILINX_OF_BOARD_DTB_ADDR
 	hex
 	default 0x1000 if ARCH_VERSAL
@@ -57,7 +55,6 @@
 	help
 	  Offset in the memory where the board configuration DTB is placed.
 
->>>>>>> 3414936b
 config BOOT_SCRIPT_OFFSET
 	hex "Boot script offset"
 	depends on ARCH_ZYNQ || ARCH_ZYNQMP || ARCH_VERSAL
