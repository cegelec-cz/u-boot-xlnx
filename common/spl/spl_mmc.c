--- conflicted
+++ resolved
@@ -12,6 +12,7 @@
 #include <mmc.h>
 #include <version.h>
 #include <image.h>
+#include <fat.h>
 #include <fpga.h>
 #include <xilinx.h>
 
@@ -70,7 +71,6 @@
 }
 #endif
 
-<<<<<<< HEAD
 #ifdef CONFIG_SPL_FPGA_SUPPORT
 static int mmc_load_fpga_image_fat(struct mmc *mmc)
 {
@@ -100,56 +100,6 @@
 }
 #endif
 
-#ifdef CONFIG_SPL_FAT_SUPPORT
-static int mmc_load_image_fat(struct mmc *mmc, const char *filename)
-{
-	int err;
-	struct image_header *header;
-
-	header = (struct image_header *)(CONFIG_SYS_TEXT_BASE -
-						sizeof(struct image_header));
-
-	err = file_fat_read(filename, header, sizeof(struct image_header));
-	if (err <= 0)
-		goto end;
-
-	spl_parse_image_header(header);
-
-	err = file_fat_read(filename, (u8 *)spl_image.load_addr, 0);
-
-end:
-#ifdef CONFIG_SPL_LIBCOMMON_SUPPORT
-	if (err <= 0)
-		printf("spl: error reading image %s, err - %d\n",
-		       filename, err);
-#endif
-
-	return (err <= 0);
-}
-
-#ifdef CONFIG_SPL_OS_BOOT
-static int mmc_load_image_fat_os(struct mmc *mmc)
-{
-	int err;
-
-	err = file_fat_read(CONFIG_SPL_FAT_LOAD_ARGS_NAME,
-			    (void *)CONFIG_SYS_SPL_ARGS_ADDR, 0);
-	if (err <= 0) {
-#ifdef CONFIG_SPL_LIBCOMMON_SUPPORT
-		printf("spl: error reading image %s, err - %d\n",
-		       CONFIG_SPL_FAT_LOAD_ARGS_NAME, err);
-#endif
-		return -1;
-	}
-
-	return mmc_load_image_fat(mmc, CONFIG_SPL_FAT_LOAD_KERNEL_NAME);
-}
-#endif
-
-#endif
-
-=======
->>>>>>> dda0dbfc
 void spl_mmc_load_image(void)
 {
 	struct mmc *mmc;
@@ -174,7 +124,7 @@
 		hang();
 	}
 
-	boot_mode = spl_boot_mode();
+	  boot_mode = spl_boot_mode();
 	if (boot_mode == MMCSD_MODE_RAW) {
 		debug("boot mode - RAW\n");
 #ifdef CONFIG_SPL_OS_BOOT
@@ -185,6 +135,11 @@
 #ifdef CONFIG_SPL_FAT_SUPPORT
 	} else if (boot_mode == MMCSD_MODE_FAT) {
 		debug("boot mode - FAT\n");
+
+#ifdef CONFIG_SPL_FPGA_SUPPORT
+		mmc_load_fpga_image_fat(mmc);
+#endif
+
 #ifdef CONFIG_SPL_OS_BOOT
 		if (spl_start_uboot() || spl_load_image_fat_os(&mmc->block_dev,
 								CONFIG_SYS_MMC_SD_FAT_BOOT_PARTITION))
@@ -211,13 +166,7 @@
 #endif
 			hang();
 		}
-<<<<<<< HEAD
-#ifdef CONFIG_SPL_FPGA_SUPPORT
-		mmc_load_fpga_image_fat(mmc);
-#endif
 
-=======
->>>>>>> dda0dbfc
 #ifdef CONFIG_SPL_OS_BOOT
 		if (spl_start_uboot() || mmc_load_image_raw_os(mmc))
 #endif
