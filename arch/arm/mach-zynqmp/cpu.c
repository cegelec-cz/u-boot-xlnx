// SPDX-License-Identifier: GPL-2.0+
/*
 * (C) Copyright 2014 - 2015 Xilinx, Inc.
 * Michal Simek <michal.simek@xilinx.com>
 */

#include <common.h>
#include <init.h>
#include <time.h>
#include <asm/arch/hardware.h>
#include <asm/arch/sys_proto.h>
#include <asm/armv8/mmu.h>
#include <asm/cache.h>
#include <asm/global_data.h>
#include <asm/io.h>
#include <zynqmp_firmware.h>
#include <asm/cache.h>
#include <dm/platdata.h>

#define ZYNQ_SILICON_VER_MASK	0xF000
#define ZYNQ_SILICON_VER_SHIFT	12

DECLARE_GLOBAL_DATA_PTR;

/*
 * Number of filled static entries and also the first empty
 * slot in zynqmp_mem_map.
 */
#define ZYNQMP_MEM_MAP_USED	4

#if !defined(CONFIG_ZYNQMP_NO_DDR)
#define DRAM_BANKS CONFIG_NR_DRAM_BANKS
#else
#define DRAM_BANKS 0
#endif

#if defined(CONFIG_DEFINE_TCM_OCM_MMAP)
#define TCM_MAP 1
#else
#define TCM_MAP 0
#endif

/* +1 is end of list which needs to be empty */
#define ZYNQMP_MEM_MAP_MAX (ZYNQMP_MEM_MAP_USED + DRAM_BANKS + TCM_MAP + 1)

static struct mm_region zynqmp_mem_map[ZYNQMP_MEM_MAP_MAX] = {
	{
		.virt = 0x80000000UL,
		.phys = 0x80000000UL,
		.size = 0x70000000UL,
		.attrs = PTE_BLOCK_MEMTYPE(MT_DEVICE_NGNRNE) |
			 PTE_BLOCK_NON_SHARE |
			 PTE_BLOCK_PXN | PTE_BLOCK_UXN
	}, {
		.virt = 0xf8000000UL,
		.phys = 0xf8000000UL,
		.size = 0x07e00000UL,
		.attrs = PTE_BLOCK_MEMTYPE(MT_DEVICE_NGNRNE) |
			 PTE_BLOCK_NON_SHARE |
			 PTE_BLOCK_PXN | PTE_BLOCK_UXN
	}, {
		.virt = 0x400000000UL,
		.phys = 0x400000000UL,
		.size = 0x400000000UL,
		.attrs = PTE_BLOCK_MEMTYPE(MT_DEVICE_NGNRNE) |
			 PTE_BLOCK_NON_SHARE |
			 PTE_BLOCK_PXN | PTE_BLOCK_UXN
	}, {
		.virt = 0x1000000000UL,
		.phys = 0x1000000000UL,
		.size = 0xf000000000UL,
		.attrs = PTE_BLOCK_MEMTYPE(MT_DEVICE_NGNRNE) |
			 PTE_BLOCK_NON_SHARE |
			 PTE_BLOCK_PXN | PTE_BLOCK_UXN
	}
};

void mem_map_fill(void)
{
	int banks = ZYNQMP_MEM_MAP_USED;

#if defined(CONFIG_DEFINE_TCM_OCM_MMAP)
	zynqmp_mem_map[banks].virt = 0xffe00000UL;
	zynqmp_mem_map[banks].phys = 0xffe00000UL;
	zynqmp_mem_map[banks].size = 0x00200000UL;
	zynqmp_mem_map[banks].attrs = PTE_BLOCK_MEMTYPE(MT_NORMAL) |
				      PTE_BLOCK_INNER_SHARE;
	banks = banks + 1;
#endif

#if !defined(CONFIG_ZYNQMP_NO_DDR)
	for (int i = 0; i < CONFIG_NR_DRAM_BANKS; i++) {
		/* Zero size means no more DDR that's this is end */
		if (!gd->bd->bi_dram[i].size)
			break;

		zynqmp_mem_map[banks].virt = gd->bd->bi_dram[i].start;
		zynqmp_mem_map[banks].phys = gd->bd->bi_dram[i].start;
		zynqmp_mem_map[banks].size = gd->bd->bi_dram[i].size;
		zynqmp_mem_map[banks].attrs = PTE_BLOCK_MEMTYPE(MT_NORMAL) |
					      PTE_BLOCK_INNER_SHARE;
		banks = banks + 1;
	}
#endif
}

struct mm_region *mem_map = zynqmp_mem_map;

u64 get_page_table_size(void)
{
	return 0x14000;
}

#if defined(CONFIG_SYS_MEM_RSVD_FOR_MMU) || defined(CONFIG_DEFINE_TCM_OCM_MMAP)
void tcm_init(u8 mode)
{
	puts("WARNING: Initializing TCM overwrites TCM content\n");
	initialize_tcm(mode);
	memset((void *)ZYNQMP_TCM_BASE_ADDR, 0, ZYNQMP_TCM_SIZE);
}
#endif

#ifdef CONFIG_SYS_MEM_RSVD_FOR_MMU
int arm_reserve_mmu(void)
{
	tcm_init(TCM_LOCK);
	gd->arch.tlb_size = PGTABLE_SIZE;
	gd->arch.tlb_addr = ZYNQMP_TCM_BASE_ADDR;

	return 0;
}
#endif

static unsigned int zynqmp_get_silicon_version_secure(void)
{
	u32 ver;

	ver = readl(&csu_base->version);
	ver &= ZYNQMP_SILICON_VER_MASK;
	ver >>= ZYNQMP_SILICON_VER_SHIFT;

	return ver;
}

unsigned int zynqmp_get_silicon_version(void)
{
	if (current_el() == 3)
		return zynqmp_get_silicon_version_secure();

	gd->cpu_clk = get_tbclk();

	switch (gd->cpu_clk) {
	case 50000000:
		return ZYNQMP_CSU_VERSION_QEMU;
	}

	return ZYNQMP_CSU_VERSION_SILICON;
}

static int zynqmp_mmio_rawwrite(const u32 address,
		      const u32 mask,
		      const u32 value)
{
	u32 data;
	u32 value_local = value;
	int ret;

	ret = zynqmp_mmio_read(address, &data);
	if (ret)
		return ret;

	data &= ~mask;
	value_local &= mask;
	value_local |= data;
	writel(value_local, (ulong)address);
	return 0;
}

static int zynqmp_mmio_rawread(const u32 address, u32 *value)
{
	*value = readl((ulong)address);
	return 0;
}

int zynqmp_mmio_write(const u32 address,
		      const u32 mask,
		      const u32 value)
{
	if (IS_ENABLED(CONFIG_SPL_BUILD) || current_el() == 3)
		return zynqmp_mmio_rawwrite(address, mask, value);
#if defined(CONFIG_ZYNQMP_FIRMWARE)
	else
		return xilinx_pm_request(PM_MMIO_WRITE, address, mask,
					 value, 0, NULL);
#endif

	return -EINVAL;
}

int zynqmp_mmio_read(const u32 address, u32 *value)
{
	u32 ret = -EINVAL;

	if (!value)
		return ret;

	if (IS_ENABLED(CONFIG_SPL_BUILD) || current_el() == 3) {
		ret = zynqmp_mmio_rawread(address, value);
	}
#if defined(CONFIG_ZYNQMP_FIRMWARE)
	else {
		u32 ret_payload[PAYLOAD_ARG_CNT];

		ret = xilinx_pm_request(PM_MMIO_READ, address, 0, 0,
					0, ret_payload);
		*value = ret_payload[1];
	}
#endif

	return ret;
}

<<<<<<< HEAD
U_BOOT_DEVICE(soc_xilinx_zynqmp) = {
=======
U_BOOT_DRVINFO(soc_xilinx_zynqmp) = {
>>>>>>> ade37460
	.name = "soc_xilinx_zynqmp",
};<|MERGE_RESOLUTION|>--- conflicted
+++ resolved
@@ -220,10 +220,6 @@
 	return ret;
 }
 
-<<<<<<< HEAD
-U_BOOT_DEVICE(soc_xilinx_zynqmp) = {
-=======
 U_BOOT_DRVINFO(soc_xilinx_zynqmp) = {
->>>>>>> ade37460
 	.name = "soc_xilinx_zynqmp",
 };