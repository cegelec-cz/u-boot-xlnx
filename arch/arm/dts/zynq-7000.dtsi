--- conflicted
+++ resolved
@@ -195,15 +195,12 @@
 		ocm: sram@fffc0000 {
 			compatible = "mmio-sram";
 			reg = <0xfffc0000 0x10000>;
-<<<<<<< HEAD
-=======
 			#address-cells = <1>;
 			#size-cells = <1>;
 			ranges = <0 0xfffc0000 0x10000>;
 			ocm-sram@0 {
 				reg = <0x0 0x10000>;
 			};
->>>>>>> 907ddbc8
 		};
 
 		uart0: serial@e0000000 {
