--- conflicted
+++ resolved
@@ -235,13 +235,8 @@
 				status = "disabled";
 				compatible = "arm,pl353-nand-r2p1";
 				reg = <0xe1000000 0x1000000>;
-<<<<<<< HEAD
-				#address-cells = <0x1>;
-				#size-cells = <0x1>;
-=======
 				#address-cells = <1>;
 				#size-cells = <1>;
->>>>>>> 3414936b
 			};
 			nor0: flash@e2000000 {
 				status = "disabled";
