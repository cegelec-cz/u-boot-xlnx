# SPDX-License-Identifier: GPL-2.0+

dtb-$(CONFIG_TARGET_SMARTWEB) += at91sam9260-smartweb.dtb
dtb-$(CONFIG_TARGET_TAURUS) += at91sam9g20-taurus.dtb
dtb-$(CONFIG_TARGET_CORVUS) += at91sam9g45-corvus.dtb
dtb-$(CONFIG_TARGET_GURNARD) += at91sam9g45-gurnard.dtb

dtb-$(CONFIG_S5PC100) += s5pc1xx-smdkc100.dtb
dtb-$(CONFIG_S5PC110) += s5pc1xx-goni.dtb
dtb-$(CONFIG_EXYNOS4) += exynos4210-origen.dtb \
	exynos4210-smdkv310.dtb \
	exynos4210-universal_c210.dtb \
	exynos4210-trats.dtb \
	exynos4412-trats2.dtb \
	exynos4412-odroid.dtb

dtb-$(CONFIG_TARGET_HIKEY) += hi6220-hikey.dtb

dtb-$(CONFIG_EXYNOS5) += exynos5250-arndale.dtb \
	exynos5250-snow.dtb \
	exynos5250-spring.dtb \
	exynos5250-smdk5250.dtb \
	exynos5420-smdk5420.dtb \
	exynos5420-peach-pit.dtb \
	exynos5800-peach-pi.dtb \
	exynos5422-odroidxu3.dtb
dtb-$(CONFIG_EXYNOS7420) += exynos7420-espresso7420.dtb
dtb-$(CONFIG_ARCH_ROCKCHIP) += \
	rk3036-sdk.dtb \
	rk3128-evb.dtb \
	rk3188-radxarock.dtb \
	rk3288-evb.dtb \
	rk3288-fennec.dtb \
	rk3288-firefly.dtb \
	rk3288-miqi.dtb \
	rk3288-phycore-rdk.dtb \
	rk3288-popmetal.dtb \
	rk3288-rock2-square.dtb \
	rk3288-tinker.dtb \
	rk3288-veyron-jerry.dtb \
	rk3288-veyron-mickey.dtb \
	rk3288-veyron-minnie.dtb \
	rk3288-vyasa.dtb \
	rk3328-evb.dtb \
	rk3368-lion.dtb \
	rk3368-sheep.dtb \
	rk3368-geekbox.dtb \
	rk3368-px5-evb.dtb \
	rk3399-evb.dtb \
	rk3399-firefly.dtb \
	rk3399-puma-ddr1333.dtb \
	rk3399-puma-ddr1600.dtb \
	rk3399-puma-ddr1866.dtb \
	rv1108-evb.dtb
dtb-$(CONFIG_ARCH_MESON) += \
	meson-gxbb-nanopi-k2.dtb \
	meson-gxbb-odroidc2.dtb \
	meson-gxbb-nanopi-k2.dtb \
	meson-gxl-s905x-p212.dtb \
	meson-gxl-s905x-libretech-cc.dtb \
	meson-gxl-s905x-khadas-vim.dtb \
	meson-gxm-khadas-vim2.dtb
dtb-$(CONFIG_TEGRA) += tegra20-harmony.dtb \
	tegra20-medcom-wide.dtb \
	tegra20-paz00.dtb \
	tegra20-plutux.dtb \
	tegra20-seaboard.dtb \
	tegra20-tec.dtb \
	tegra20-trimslice.dtb \
	tegra20-ventana.dtb \
	tegra20-colibri.dtb \
	tegra30-apalis.dtb \
	tegra30-beaver.dtb \
	tegra30-cardhu.dtb \
	tegra30-colibri.dtb \
	tegra30-tec-ng.dtb \
	tegra114-dalmore.dtb \
	tegra124-apalis.dtb \
	tegra124-jetson-tk1.dtb \
	tegra124-nyan-big.dtb \
	tegra124-cei-tk1-som.dtb \
	tegra124-venice2.dtb \
	tegra186-p2771-0000-000.dtb \
	tegra186-p2771-0000-500.dtb \
	tegra210-e2220-1170.dtb \
	tegra210-p2371-0000.dtb \
	tegra210-p2371-2180.dtb \
	tegra210-p2571.dtb

dtb-$(CONFIG_ARCH_MVEBU) +=			\
	armada-3720-db.dtb			\
	armada-3720-espressobin.dtb		\
	armada-3720-turris-mox.dtb		\
	armada-375-db.dtb			\
	armada-388-clearfog.dtb			\
	armada-388-gp.dtb			\
	armada-388-helios4.dtb			\
	armada-385-amc.dtb			\
	armada-7040-db.dtb			\
	armada-7040-db-nand.dtb			\
	armada-8040-db.dtb			\
	armada-8040-mcbin.dtb			\
	armada-xp-gp.dtb			\
	armada-xp-maxbcm.dtb			\
	armada-xp-synology-ds414.dtb		\
	armada-xp-theadorable.dtb		\
	armada-38x-controlcenterdc.dtb

dtb-$(CONFIG_ARCH_UNIPHIER_LD11) += \
	uniphier-ld11-global.dtb \
	uniphier-ld11-ref.dtb
dtb-$(CONFIG_ARCH_UNIPHIER_LD20) += \
	uniphier-ld20-global.dtb \
	uniphier-ld20-ref.dtb
dtb-$(CONFIG_ARCH_UNIPHIER_LD4) += \
	uniphier-ld4-ref.dtb
dtb-$(CONFIG_ARCH_UNIPHIER_LD6B) += \
	uniphier-ld6b-ref.dtb
dtb-$(CONFIG_ARCH_UNIPHIER_PRO4) += \
	uniphier-pro4-ace.dtb \
	uniphier-pro4-ref.dtb \
	uniphier-pro4-sanji.dtb
dtb-$(CONFIG_ARCH_UNIPHIER_PRO5) += \
	uniphier-pro5-4kbox.dtb
dtb-$(CONFIG_ARCH_UNIPHIER_PXS2) += \
	uniphier-pxs2-gentil.dtb \
	uniphier-pxs2-vodka.dtb
dtb-$(CONFIG_ARCH_UNIPHIER_PXS3) += \
	uniphier-pxs3-ref.dtb
dtb-$(CONFIG_ARCH_UNIPHIER_SLD8) += \
	uniphier-sld8-ref.dtb

dtb-$(CONFIG_ARCH_ZYNQ) += \
	zynq-cc108.dtb \
	zynq-cse-nand.dtb \
	zynq-cse-nor.dtb \
<<<<<<< HEAD
	zynq-cse-qspi-parallel.dtb \
	zynq-cse-qspi-single.dtb \
	zynq-cse-qspi-stacked.dtb \
	zynq-cse-qspi-x1-single.dtb \
	zynq-cse-qspi-x1-stacked.dtb \
	zynq-cse-qspi-x2-single.dtb \
	zynq-cse-qspi-x2-stacked.dtb \
=======
	zynq-cse-qspi-single.dtb \
	zynq-dlc20-rev1.0.dtb \
>>>>>>> 0157013f
	zynq-microzed.dtb \
	zynq-minized.dtb \
	zynq-picozed.dtb \
	zynq-syzygy-hub.dtb \
	zynq-topic-miami.dtb \
	zynq-topic-miamilite.dtb \
	zynq-topic-miamiplus.dtb \
	zynq-zc702.dtb \
	zynq-zc706.dtb \
	zynq-zc770-xm010.dtb \
	zynq-zc770-xm011.dtb \
	zynq-zc770-xm012.dtb \
	zynq-zc770-xm013.dtb \
	zynq-zed.dtb \
	zynq-zturn.dtb \
	zynq-zybo.dtb \
	zynq-zybo-z7.dtb
dtb-$(CONFIG_ARCH_ZYNQMP) += \
	avnet-ultra96-rev1.dtb			\
<<<<<<< HEAD
	zynqmp-mini.dtb				\
	zynqmp-mini-qspi-parallel.dtb		\
	zynqmp-mini-qspi-single.dtb		\
	zynqmp-mini-qspi-stacked.dtb		\
	zynqmp-mini-qspi-x1-single.dtb		\
	zynqmp-mini-qspi-x1-stacked.dtb		\
	zynqmp-mini-qspi-x2-single.dtb		\
	zynqmp-mini-qspi-x2-stacked.dtb		\
	zynqmp-mini-nand.dtb			\
	zynqmp-mini-emmc0.dtb			\
	zynqmp-mini-emmc1.dtb			\
=======
	zynqmp-mini-emmc0.dtb			\
	zynqmp-mini-emmc1.dtb			\
	zynqmp-mini-nand.dtb			\
	zynqmp-mini-qspi.dtb			\
>>>>>>> 0157013f
	zynqmp-zcu100-revC.dtb			\
	zynqmp-zcu102-revA.dtb			\
	zynqmp-zcu102-revB.dtb			\
	zynqmp-zcu102-rev1.0.dtb		\
	zynqmp-zcu104-revA.dtb			\
	zynqmp-zcu104-revC.dtb			\
	zynqmp-zcu106-revA.dtb			\
	zynqmp-zcu111-revA.dtb			\
	zynqmp-zc1232-revA.dtb			\
	zynqmp-zc1254-revA.dtb			\
	zynqmp-zc1275-revA.dtb			\
	zynqmp-zc1275-revB.dtb			\
	zynqmp-zc1751-xm015-dc1.dtb		\
	zynqmp-zc1751-xm016-dc2.dtb		\
	zynqmp-zc1751-xm017-dc3.dtb		\
	zynqmp-zc1751-xm018-dc4.dtb		\
	zynqmp-zc1751-xm019-dc5.dtb
dtb-$(CONFIG_ARCH_ZYNQMP_R5) += \
	zynqmp-r5.dtb
dtb-$(CONFIG_AM33XX) += am335x-boneblack.dtb am335x-bone.dtb \
	am335x-draco.dtb \
	am335x-evm.dtb \
	am335x-evmsk.dtb \
	am335x-bonegreen.dtb \
	am335x-icev2.dtb \
	am335x-pxm50.dtb \
	am335x-rut.dtb \
	am335x-pdu001.dtb
dtb-$(CONFIG_AM43XX) += am437x-gp-evm.dtb am437x-sk-evm.dtb	\
	am43x-epos-evm.dtb \
	am437x-idk-evm.dtb \
	am4372-generic.dtb
dtb-$(CONFIG_TI816X) += dm8168-evm.dtb
dtb-$(CONFIG_THUNDERX) += thunderx-88xx.dtb

dtb-$(CONFIG_ARCH_SOCFPGA) +=				\
	socfpga_arria5_socdk.dtb			\
	socfpga_arria10_socdk_sdmmc.dtb			\
	socfpga_cyclone5_is1.dtb			\
	socfpga_cyclone5_socdk.dtb			\
	socfpga_cyclone5_dbm_soc1.dtb			\
	socfpga_cyclone5_de0_nano_soc.dtb		\
	socfpga_cyclone5_de1_soc.dtb			\
	socfpga_cyclone5_de10_nano.dtb			\
	socfpga_cyclone5_sockit.dtb			\
	socfpga_cyclone5_socrates.dtb			\
	socfpga_cyclone5_sr1500.dtb			\
	socfpga_cyclone5_vining_fpga.dtb		\
	socfpga_stratix10_socdk.dtb

dtb-$(CONFIG_TARGET_DRA7XX_EVM) += dra72-evm.dtb dra7-evm.dtb	\
	dra72-evm-revc.dtb dra71-evm.dtb dra76-evm.dtb
dtb-$(CONFIG_TARGET_AM57XX_EVM) += am57xx-beagle-x15.dtb \
	am57xx-beagle-x15-revb1.dtb \
	am57xx-beagle-x15-revc.dtb \
	am574x-idk.dtb \
	am572x-idk.dtb	\
	am571x-idk.dtb
dtb-$(CONFIG_TARGET_STV0991) += stv0991.dtb

dtb-$(CONFIG_ARCH_LS1021A) += ls1021a-qds-duart.dtb \
	ls1021a-qds-lpuart.dtb \
	ls1021a-twr-duart.dtb ls1021a-twr-lpuart.dtb \
	ls1021a-iot-duart.dtb
dtb-$(CONFIG_FSL_LSCH3) += fsl-ls2080a-qds.dtb \
	fsl-ls2080a-rdb.dtb \
	fsl-ls2081a-rdb.dtb \
	fsl-ls2088a-rdb-qspi.dtb \
	fsl-ls1088a-rdb.dtb \
	fsl-ls1088a-qds.dtb
dtb-$(CONFIG_FSL_LSCH2) += fsl-ls1043a-qds-duart.dtb \
	fsl-ls1043a-qds-lpuart.dtb \
	fsl-ls1043a-rdb.dtb \
	fsl-ls1046a-qds-duart.dtb \
	fsl-ls1046a-qds-lpuart.dtb \
	fsl-ls1046a-rdb.dtb \
	fsl-ls1012a-qds.dtb \
	fsl-ls1012a-rdb.dtb \
	fsl-ls1012a-2g5rdb.dtb \
	fsl-ls1012a-frdm.dtb \
	fsl-ls1012a-frwy.dtb

dtb-$(CONFIG_TARGET_DRAGONBOARD410C) += dragonboard410c.dtb
dtb-$(CONFIG_TARGET_DRAGONBOARD820C) += dragonboard820c.dtb

dtb-$(CONFIG_STM32F4) += stm32f429-disco.dtb \
	stm32429i-eval.dtb \
	stm32f469-disco.dtb

dtb-$(CONFIG_STM32F7) += stm32f746-disco.dtb \
	stm32f769-disco.dtb \
	stm32746g-eval.dtb
dtb-$(CONFIG_STM32H7) += stm32h743i-disco.dtb \
	stm32h743i-eval.dtb

dtb-$(CONFIG_MACH_SUN4I) += \
	sun4i-a10-a1000.dtb \
	sun4i-a10-ba10-tvbox.dtb \
	sun4i-a10-chuwi-v7-cw0825.dtb \
	sun4i-a10-cubieboard.dtb \
	sun4i-a10-dserve-dsrv9703c.dtb \
	sun4i-a10-gemei-g9.dtb \
	sun4i-a10-hackberry.dtb \
	sun4i-a10-hyundai-a7hd.dtb \
	sun4i-a10-inet1.dtb \
	sun4i-a10-inet-3f.dtb \
	sun4i-a10-inet-3w.dtb \
	sun4i-a10-inet97fv2.dtb \
	sun4i-a10-inet9f-rev03.dtb \
	sun4i-a10-itead-iteaduino-plus.dtb \
	sun4i-a10-jesurun-q5.dtb \
	sun4i-a10-marsboard.dtb \
	sun4i-a10-mini-xplus.dtb \
	sun4i-a10-mk802.dtb \
	sun4i-a10-mk802ii.dtb \
	sun4i-a10-olinuxino-lime.dtb \
	sun4i-a10-pcduino.dtb \
	sun4i-a10-pcduino2.dtb \
	sun4i-a10-pov-protab2-ips9.dtb
dtb-$(CONFIG_MACH_SUN5I) += \
	sun5i-a10s-auxtek-t003.dtb \
	sun5i-a10s-auxtek-t004.dtb \
	sun5i-a10s-mk802.dtb \
	sun5i-a10s-olinuxino-micro.dtb \
	sun5i-a10s-r7-tv-dongle.dtb \
	sun5i-a10s-wobo-i5.dtb \
	sun5i-a13-ampe-a76.dtb \
	sun5i-a13-difrnce-dit4350.dtb \
	sun5i-a13-empire-electronix-d709.dtb \
	sun5i-a13-empire-electronix-m712.dtb \
	sun5i-a13-hsg-h702.dtb \
	sun5i-a13-inet-86vs.dtb \
	sun5i-a13-inet-98v-rev2.dtb \
	sun5i-a13-olinuxino.dtb \
	sun5i-a13-olinuxino-micro.dtb \
	sun5i-a13-q8-tablet.dtb \
	sun5i-a13-utoo-p66.dtb \
	sun5i-gr8-chip-pro.dtb \
	sun5i-r8-chip.dtb
dtb-$(CONFIG_MACH_SUN6I) += \
	sun6i-a31-app4-evb1.dtb \
	sun6i-a31-colombus.dtb \
	sun6i-a31-hummingbird.dtb \
	sun6i-a31-i7.dtb \
	sun6i-a31-m9.dtb \
	sun6i-a31-mele-a1000g-quad.dtb \
	sun6i-a31-mixtile-loftq.dtb \
	sun6i-a31s-colorfly-e708-q1.dtb \
	sun6i-a31s-cs908.dtb \
	sun6i-a31s-inet-q972.dtb \
	sun6i-a31s-primo81.dtb \
	sun6i-a31s-sina31s.dtb \
	sun6i-a31s-sinovoip-bpi-m2.dtb \
	sun6i-a31s-yones-toptech-bs1078-v2.dtb
dtb-$(CONFIG_MACH_SUN7I) += \
	sun7i-a20-ainol-aw1.dtb \
	sun7i-a20-bananapi.dtb \
	sun7i-a20-bananapi-m1-plus.dtb \
	sun7i-a20-bananapro.dtb \
	sun7i-a20-cubieboard2.dtb \
	sun7i-a20-cubietruck.dtb \
	sun7i-a20-hummingbird.dtb \
	sun7i-a20-i12-tvbox.dtb \
	sun7i-a20-icnova-swac.dtb \
	sun7i-a20-itead-ibox.dtb \
	sun7i-a20-lamobo-r1.dtb \
	sun7i-a20-m3.dtb \
	sun7i-a20-m5.dtb \
	sun7i-a20-mk808c.dtb \
	sun7i-a20-olimex-som-evb.dtb \
	sun7i-a20-olimex-som204-evb.dtb \
	sun7i-a20-olimex-som204-evb-emmc.dtb \
	sun7i-a20-olinuxino-lime.dtb \
	sun7i-a20-olinuxino-lime2.dtb \
	sun7i-a20-olinuxino-lime2-emmc.dtb \
	sun7i-a20-olinuxino-micro.dtb \
	sun7i-a20-orangepi.dtb \
	sun7i-a20-orangepi-mini.dtb \
	sun7i-a20-pcduino3.dtb \
	sun7i-a20-pcduino3-nano.dtb \
	sun7i-a20-primo73.dtb \
	sun7i-a20-wexler-tab7200.dtb \
	sun7i-a20-wits-pro-a20-dkt.dtb \
	sun7i-a20-yones-toptech-bd1078.dtb
dtb-$(CONFIG_MACH_SUN8I_A23) += \
	sun8i-a23-evb.dtb \
	sun8i-a23-gt90h-v4.dtb \
	sun8i-a23-inet86dz.dtb \
	sun8i-a23-polaroid-mid2407pxe03.dtb \
	sun8i-a23-polaroid-mid2809pxe04.dtb \
	sun8i-a23-q8-tablet.dtb
dtb-$(CONFIG_MACH_SUN8I_A33) += \
	sun8i-a33-ga10h-v1.1.dtb \
	sun8i-a33-inet-d978-rev2.dtb \
	sun8i-a33-olinuxino.dtb \
	sun8i-a33-q8-tablet.dtb \
	sun8i-a33-sinlinx-sina33.dtb \
	sun8i-r16-bananapi-m2m.dtb \
	sun8i-r16-nintendo-nes-classic-edition.dtb \
	sun8i-r16-parrot.dtb
dtb-$(CONFIG_MACH_SUN8I_A83T) += \
	sun8i-a83t-allwinner-h8homlet-v2.dtb \
	sun8i-a83t-bananapi-m3.dtb \
	sun8i-a83t-cubietruck-plus.dtb \
	sun8i-a83t-tbs-a711.dts
dtb-$(CONFIG_MACH_SUN8I_H3) += \
	sun8i-h2-plus-libretech-all-h3-cc.dtb \
	sun8i-h2-plus-orangepi-r1.dtb \
	sun8i-h2-plus-orangepi-zero.dtb \
	sun8i-h3-bananapi-m2-plus.dtb \
	sun8i-h3-libretech-all-h3-cc.dtb \
	sun8i-h3-nanopi-m1.dtb \
	sun8i-h3-nanopi-m1-plus.dtb \
	sun8i-h3-nanopi-neo.dtb \
	sun8i-h3-nanopi-neo-air.dtb \
	sun8i-h3-orangepi-2.dtb \
	sun8i-h3-orangepi-lite.dtb \
	sun8i-h3-orangepi-one.dtb \
	sun8i-h3-orangepi-pc.dtb \
	sun8i-h3-orangepi-pc-plus.dtb \
	sun8i-h3-orangepi-plus.dtb \
	sun8i-h3-orangepi-plus2e.dtb
dtb-$(CONFIG_MACH_SUN8I_R40) += \
	sun8i-r40-bananapi-m2-ultra.dtb \
	sun8i-v40-bananapi-m2-berry.dtb
dtb-$(CONFIG_MACH_SUN8I_V3S) += \
	sun8i-v3s-licheepi-zero.dtb
dtb-$(CONFIG_MACH_SUN50I_H5) += \
	sun50i-h5-libretech-all-h3-cc.dtb \
	sun50i-h5-nanopi-neo2.dtb \
	sun50i-h5-nanopi-neo-plus2.dtb \
	sun50i-h5-orangepi-zero-plus.dtb \
	sun50i-h5-orangepi-pc2.dtb \
	sun50i-h5-orangepi-prime.dtb \
	sun50i-h5-orangepi-zero-plus2.dtb
dtb-$(CONFIG_MACH_SUN50I_H6) += \
	sun50i-h6-orangepi-one-plus.dtb \
	sun50i-h6-pine-h64.dtb
dtb-$(CONFIG_MACH_SUN50I) += \
	sun50i-a64-amarula-relic.dtb \
	sun50i-a64-bananapi-m64.dtb \
	sun50i-a64-nanopi-a64.dtb \
	sun50i-a64-olinuxino.dtb \
	sun50i-a64-orangepi-win.dtb \
	sun50i-a64-pine64-plus.dtb \
	sun50i-a64-pine64.dtb \
	sun50i-a64-sopine-baseboard.dtb
dtb-$(CONFIG_MACH_SUN9I) += \
	sun9i-a80-optimus.dtb \
	sun9i-a80-cubieboard4.dtb \
	sun9i-a80-cx-a99.dtb

dtb-$(CONFIG_VF610) += vf500-colibri.dtb \
	vf610-colibri.dtb \
	vf610-twr.dtb \
	pcm052.dtb \
	bk4r1.dtb

dtb-$(CONFIG_MX53) += imx53-cx9020.dtb

dtb-$(CONFIG_MX6QDL) += \
	imx6dl-icore.dtb \
	imx6dl-icore-mipi.dtb \
	imx6dl-icore-rqs.dtb \
	imx6dl-mamoj.dtb \
	imx6q-cm-fx6.dtb \
	imx6q-icore.dtb \
	imx6q-icore-mipi.dtb \
	imx6q-icore-rqs.dtb \
	imx6q-logicpd.dtb

dtb-$(CONFIG_MX6SL) += imx6sl-evk.dtb

dtb-$(CONFIG_MX6SL) += imx6sll-evk.dtb

dtb-$(CONFIG_MX6SX) += \
	imx6sx-sabreauto.dtb \
	imx6sx-sdb.dtb

dtb-$(CONFIG_MX6UL) += \
	imx6ul-geam.dtb \
	imx6ul-isiot-emmc.dtb \
	imx6ul-isiot-nand.dtb \
	imx6ul-opos6uldev.dtb \
	imx6ul-14x14-evk.dtb \
	imx6ul-9x9-evk.dtb

dtb-$(CONFIG_MX6ULL) += imx6ull-14x14-evk.dtb

dtb-$(CONFIG_MX7) += imx7-colibri.dtb \
	imx7d-sdb.dtb \
	imx7d-sdb-qspi.dtb

dtb-$(CONFIG_ARCH_MX7ULP) += imx7ulp-evk.dtb

dtb-$(CONFIG_ARCH_IMX8) += fsl-imx8qxp-mek.dtb

dtb-$(CONFIG_RCAR_GEN3) += \
	r8a7795-h3ulcb-u-boot.dtb \
	r8a7795-salvator-x-u-boot.dtb \
	r8a7796-m3ulcb-u-boot.dtb \
	r8a7796-salvator-x-u-boot.dtb \
	r8a77965-salvator-x-u-boot.dtb \
	r8a77970-eagle-u-boot.dtb \
	r8a77990-ebisu-u-boot.dtb \
	r8a77995-draak-u-boot.dtb

dtb-$(CONFIG_SOC_KEYSTONE) += keystone-k2hk-evm.dtb \
	keystone-k2l-evm.dtb \
	keystone-k2e-evm.dtb \
	keystone-k2g-evm.dtb \
	keystone-k2g-generic.dtb \
	keystone-k2g-ice.dtb

dtb-$(CONFIG_TARGET_AT91SAM9261EK) += at91sam9261ek.dtb

dtb-$(CONFIG_TARGET_PM9263) += at91sam9263ek.dtb

dtb-$(CONFIG_TARGET_AT91SAM9263EK) += at91sam9263ek.dtb

dtb-$(CONFIG_TARGET_AT91SAM9RLEK) += at91sam9rlek.dtb

dtb-$(CONFIG_TARGET_AT91SAM9260EK) += \
	at91sam9260ek.dtb	\
	at91sam9g20ek.dtb	\
	at91sam9g20ek_2mmc.dtb

dtb-$(CONFIG_TARGET_AT91SAM9M10G45EK) += at91sam9m10g45ek.dtb

dtb-$(CONFIG_TARGET_AT91SAM9X5EK) += \
	at91sam9g15ek.dtb	\
	at91sam9g25ek.dtb	\
	at91sam9g35ek.dtb	\
	at91sam9x25ek.dtb	\
	at91sam9x35ek.dtb

dtb-$(CONFIG_TARGET_AT91SAM9N12EK) += at91sam9n12ek.dtb

dtb-$(CONFIG_TARGET_OMAP3_LOGIC) += \
	logicpd-torpedo-37xx-devkit.dtb \
	logicpd-som-lv-37xx-devkit.dtb

dtb-$(CONFIG_TARGET_OMAP3_EVM) += \
	omap3-evm-37xx.dtb \
	omap3-evm.dtb

dtb-$(CONFIG_TARGET_OMAP3_BEAGLE) += \
	omap3-beagle-xm-ab.dtb \
	omap3-beagle-xm.dtb \
	omap3-beagle.dtb

dtb-$(CONFIG_TARGET_SAMA5D2_PTC_EK) += \
	at91-sama5d2_ptc_ek.dtb

dtb-$(CONFIG_TARGET_SAMA5D2_XPLAINED) += \
	at91-sama5d2_xplained.dtb

dtb-$(CONFIG_TARGET_SAMA5D27_SOM1_EK) += \
	at91-sama5d27_som1_ek.dtb

dtb-$(CONFIG_TARGET_SAMA5D3XEK) += \
	sama5d31ek.dtb \
	sama5d33ek.dtb \
	sama5d34ek.dtb \
	sama5d35ek.dtb \
	sama5d36ek.dtb \
	sama5d36ek_cmp.dtb

dtb-$(CONFIG_TARGET_SAMA5D3_XPLAINED) += \
	at91-sama5d3_xplained.dtb

dtb-$(CONFIG_TARGET_SAMA5D4EK) += \
	at91-sama5d4ek.dtb

dtb-$(CONFIG_TARGET_SAMA5D4_XPLAINED) += \
	at91-sama5d4_xplained.dtb

dtb-$(CONFIG_TARGET_VINCO) += \
	at91-vinco.dtb

dtb-$(CONFIG_ARCH_BCM283X) += \
	bcm2835-rpi-a-plus.dtb \
	bcm2835-rpi-a.dtb \
	bcm2835-rpi-b-plus.dtb \
	bcm2835-rpi-b-rev2.dtb \
	bcm2835-rpi-b.dtb \
	bcm2836-rpi-2-b.dtb \
	bcm2837-rpi-3-b.dtb

dtb-$(CONFIG_ARCH_ASPEED) += ast2500-evb.dtb

dtb-$(CONFIG_ARCH_STI) += stih410-b2260.dtb

dtb-$(CONFIG_TARGET_STM32MP1) += \
	stm32mp157c-ed1.dtb \
	stm32mp157c-ev1.dtb

dtb-$(CONFIG_SOC_K3_AM6) += k3-am654-base-board.dtb

targets += $(dtb-y)

# Add any required device tree compiler flags here
DTC_FLAGS +=

PHONY += dtbs
dtbs: $(addprefix $(obj)/, $(dtb-y))
	@:

clean-files := *.dtb<|MERGE_RESOLUTION|>--- conflicted
+++ resolved
@@ -134,18 +134,14 @@
 	zynq-cc108.dtb \
 	zynq-cse-nand.dtb \
 	zynq-cse-nor.dtb \
-<<<<<<< HEAD
+	zynq-cse-qspi-single.dtb \
 	zynq-cse-qspi-parallel.dtb \
-	zynq-cse-qspi-single.dtb \
 	zynq-cse-qspi-stacked.dtb \
 	zynq-cse-qspi-x1-single.dtb \
 	zynq-cse-qspi-x1-stacked.dtb \
 	zynq-cse-qspi-x2-single.dtb \
 	zynq-cse-qspi-x2-stacked.dtb \
-=======
-	zynq-cse-qspi-single.dtb \
 	zynq-dlc20-rev1.0.dtb \
->>>>>>> 0157013f
 	zynq-microzed.dtb \
 	zynq-minized.dtb \
 	zynq-picozed.dtb \
@@ -165,24 +161,17 @@
 	zynq-zybo-z7.dtb
 dtb-$(CONFIG_ARCH_ZYNQMP) += \
 	avnet-ultra96-rev1.dtb			\
-<<<<<<< HEAD
 	zynqmp-mini.dtb				\
+	zynqmp-mini-emmc0.dtb			\
+	zynqmp-mini-emmc1.dtb			\
+	zynqmp-mini-nand.dtb			\
+	zynqmp-mini-qspi.dtb			\
 	zynqmp-mini-qspi-parallel.dtb		\
-	zynqmp-mini-qspi-single.dtb		\
 	zynqmp-mini-qspi-stacked.dtb		\
 	zynqmp-mini-qspi-x1-single.dtb		\
 	zynqmp-mini-qspi-x1-stacked.dtb		\
 	zynqmp-mini-qspi-x2-single.dtb		\
 	zynqmp-mini-qspi-x2-stacked.dtb		\
-	zynqmp-mini-nand.dtb			\
-	zynqmp-mini-emmc0.dtb			\
-	zynqmp-mini-emmc1.dtb			\
-=======
-	zynqmp-mini-emmc0.dtb			\
-	zynqmp-mini-emmc1.dtb			\
-	zynqmp-mini-nand.dtb			\
-	zynqmp-mini-qspi.dtb			\
->>>>>>> 0157013f
 	zynqmp-zcu100-revC.dtb			\
 	zynqmp-zcu102-revA.dtb			\
 	zynqmp-zcu102-revB.dtb			\
