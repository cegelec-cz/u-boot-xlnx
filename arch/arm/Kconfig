--- conflicted
+++ resolved
@@ -453,8 +453,6 @@
 	  Such an implementation may be faster under some conditions
 	  but may increase the binary size.
 
-<<<<<<< HEAD
-=======
 config TPL_USE_ARCH_MEMSET
 	bool "Use an assembly optimized implementation of memset for TPL"
 	default y if USE_ARCH_MEMSET
@@ -464,22 +462,11 @@
 	  Such an implementation may be faster under some conditions
 	  but may increase the binary size.
 
->>>>>>> 3414936b
 config SET_STACK_SIZE
 	bool "Enable an option to set max stack size that can be used"
 	default y if ARCH_VERSAL || ARCH_ZYNQMP
 	help
 	  This will enable an option to set max stack size that can be
-<<<<<<< HEAD
-	  used by u-boot.
-
-config STACK_SIZE
-	hex "Define max stack size that can be used by u-boot"
-	depends on SET_STACK_SIZE
-	default 0x4000000 if ARCH_VERSAL || ARCH_ZYNQMP
-	help
-	  Defines Max stack size that can be used by u-boot so that the
-=======
 	  used by U-Boot.
 
 config STACK_SIZE
@@ -488,7 +475,6 @@
 	default 0x4000000 if ARCH_VERSAL || ARCH_ZYNQMP
 	help
 	  Define Max stack size that can be used by U-Boot so that the
->>>>>>> 3414936b
 	  initrd_high will be calculated as base stack pointer minus this
 	  stack size.
 
@@ -1065,10 +1051,7 @@
 	select CLK
 	select DM
 	select DM_ETH if NET
-<<<<<<< HEAD
-=======
 	select DM_MAILBOX
->>>>>>> 3414936b
 	select DM_MMC if MMC
 	select DM_SERIAL
 	select DM_SPI if SPI
