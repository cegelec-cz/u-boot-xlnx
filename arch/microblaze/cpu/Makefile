--- conflicted
+++ resolved
@@ -5,12 +5,7 @@
 
 extra-y	= start.o
 obj-y	= irq.o
-<<<<<<< HEAD
-obj-y	+= interrupts.o cache.o exception.o timer.o
-obj-$(CONFIG_STATIC_RELA)	+= relocate.o
-=======
 obj-y	+= interrupts.o cache.o exception.o cpuinfo.o
 obj-$(CONFIG_STATIC_RELA)	+= relocate.o
 obj-$(CONFIG_XILINX_MICROBLAZE0_PVR) += pvr.o
->>>>>>> 907ddbc8
 obj-$(CONFIG_SPL_BUILD)	+= spl.o