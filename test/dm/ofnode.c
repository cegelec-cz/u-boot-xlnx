--- conflicted
+++ resolved
@@ -75,11 +75,7 @@
 
 	return 0;
 }
-<<<<<<< HEAD
-DM_TEST(dm_test_ofnode_fmap, DM_TESTF_SCAN_PDATA | DM_TESTF_SCAN_FDT);
-=======
 DM_TEST(dm_test_ofnode_fmap, UT_TESTF_SCAN_PDATA | UT_TESTF_SCAN_FDT);
->>>>>>> e93ed120
 
 static int dm_test_ofnode_read(struct unit_test_state *uts)
 {
@@ -105,9 +101,6 @@
 
 	return 0;
 }
-<<<<<<< HEAD
-DM_TEST(dm_test_ofnode_read, DM_TESTF_SCAN_PDATA | DM_TESTF_SCAN_FDT);
-=======
 DM_TEST(dm_test_ofnode_read, UT_TESTF_SCAN_PDATA | UT_TESTF_SCAN_FDT);
 
 static int dm_test_ofnode_phandle(struct unit_test_state *uts)
@@ -184,18 +177,13 @@
 	return 0;
 }
 DM_TEST(dm_test_ofnode_phandle, UT_TESTF_SCAN_PDATA | UT_TESTF_SCAN_FDT);
->>>>>>> e93ed120
 
 static int dm_test_ofnode_read_chosen(struct unit_test_state *uts)
 {
 	const char *str;
-<<<<<<< HEAD
-	ofnode node;
-=======
 	const u32 *val;
 	ofnode node;
 	int size;
->>>>>>> e93ed120
 
 	str = ofnode_read_chosen_string("setting");
 	ut_assertnonnull(str);
@@ -209,11 +197,6 @@
 	node = ofnode_get_chosen_node("setting");
 	ut_assert(!ofnode_valid(node));
 
-<<<<<<< HEAD
-	return 0;
-}
-DM_TEST(dm_test_ofnode_read_chosen, DM_TESTF_SCAN_PDATA | DM_TESTF_SCAN_FDT);
-=======
 	val = ofnode_read_chosen_prop("int-values", &size);
 	ut_assertnonnull(val);
 	ut_asserteq(8, size);
@@ -265,5 +248,4 @@
 	return 0;
 }
 DM_TEST(dm_test_ofnode_get_child_count,
-	UT_TESTF_SCAN_PDATA | UT_TESTF_SCAN_FDT);
->>>>>>> e93ed120
+	UT_TESTF_SCAN_PDATA | UT_TESTF_SCAN_FDT);