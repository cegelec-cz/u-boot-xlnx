--- conflicted
+++ resolved
@@ -1089,11 +1089,7 @@
 	}
 
 	gd->ram_size = (phys_size_t)(res.end - res.start + 1);
-<<<<<<< HEAD
-	gd->ram_top = (unsigned long)res.start;
-=======
 	gd->ram_base = (unsigned long)res.start;
->>>>>>> 0157013f
 	debug("%s: Initial DRAM size %llx\n", __func__,
 	      (unsigned long long)gd->ram_size);
 
