--- conflicted
+++ resolved
@@ -46,12 +46,6 @@
 	u32		page_size;
 	/* Erase (sector) size */
 	u32		sector_size;
-<<<<<<< HEAD
-	/* ID code0 */
-	u8              idcode0;
-	/* Current bank */
-	u8              bank_curr;
-=======
 #ifdef CONFIG_SPI_FLASH_BAR
 	/* Bank read cmd */
 	u8		bank_read_cmd;
@@ -62,7 +56,6 @@
 #endif
 	/* Poll cmd - for flash erase/program */
 	u8		poll_cmd;
->>>>>>> 62c175fb
 
 	void *memory_map;	/* Address of read-only SPI flash access */
 	int		(*read)(struct spi_flash *flash, u32 offset,
