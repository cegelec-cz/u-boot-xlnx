--- conflicted
+++ resolved
@@ -19,7 +19,6 @@
 #include <linux/types.h>
 #include <linux/compiler.h>
 
-<<<<<<< HEAD
 /* SPI connection modes */
 enum spi_con_topology {
 	MODE_UNKNOWN = -1,
@@ -48,7 +47,6 @@
 #define READ_CMD_FULL	ARRAY_SLOW | ARRAY_FAST | DUAL_OUTPUT_FAST | \
 			DUAL_IO_FAST | QUAD_OUTPUT_FAST
 
-=======
 /**
  * struct spi_flash - SPI flash structure
  *
@@ -72,7 +70,6 @@
  *			Supported cmds: Sector erase 4K, 32K, 64K
  * return 0 - Sucess, 1 - Failure
  */
->>>>>>> 183acb70
 struct spi_flash {
 	struct spi_slave *spi;
 	const char *name;
@@ -86,17 +83,13 @@
 	u8 bank_write_cmd;
 	u8 bank_curr;
 #endif
-<<<<<<< HEAD
 	/* Poll cmd - for flash erase/program */
 	u8		poll_cmd;
 	/* Read command */
 	u8		read_cmd;
 	/* Write command */
 	u8		write_cmd;
-=======
-	u8 poll_cmd;
 	u8 erase_cmd;
->>>>>>> 183acb70
 
 	void *memory_map;
 	int (*read)(struct spi_flash *flash, u32 offset, size_t len, void *buf);
