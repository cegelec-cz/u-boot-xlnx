/*
 * (C) Copyright 2012 Xilinx
 * (C) Copyright 2014 Digilent Inc.
 *
 * Configuration for Zynq Development Board - ZYBO
 * See zynq-common.h for Zynq common configs
 *
 * SPDX-License-Identifier:	GPL-2.0+
 */

#ifndef __CONFIG_ZYNQ_ZYBO_H
#define __CONFIG_ZYNQ_ZYBO_H

#define CONFIG_SYS_NO_FLASH

#define CONFIG_ZYNQ_USB
<<<<<<< HEAD
#define CONFIG_ZYNQ_SDHCI0
=======
#define CONFIG_ZYNQ_I2C0
#define CONFIG_ZYNQ_I2C1
#define CONFIG_SYS_I2C_EEPROM_ADDR_LEN	1
#define CONFIG_DISPLAY
#define CONFIG_I2C_EDID
>>>>>>> df61a74e

/* Define ZYBO PS Clock Frequency to 50MHz */
#define CONFIG_ZYNQ_PS_CLK_FREQ	50000000UL

#include <configs/zynq-common.h>

#endif /* __CONFIG_ZYNQ_ZYBO_H */<|MERGE_RESOLUTION|>--- conflicted
+++ resolved
@@ -14,15 +14,11 @@
 #define CONFIG_SYS_NO_FLASH
 
 #define CONFIG_ZYNQ_USB
-<<<<<<< HEAD
-#define CONFIG_ZYNQ_SDHCI0
-=======
 #define CONFIG_ZYNQ_I2C0
 #define CONFIG_ZYNQ_I2C1
 #define CONFIG_SYS_I2C_EEPROM_ADDR_LEN	1
 #define CONFIG_DISPLAY
 #define CONFIG_I2C_EDID
->>>>>>> df61a74e
 
 /* Define ZYBO PS Clock Frequency to 50MHz */
 #define CONFIG_ZYNQ_PS_CLK_FREQ	50000000UL
