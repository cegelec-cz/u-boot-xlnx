--- conflicted
+++ resolved
@@ -42,15 +42,8 @@
 #endif
 #define CONFIG_BOOTP_VCI_STRING		"U-boot.armv8.Xilinx_ZynqMP"
 
-<<<<<<< HEAD
 /* Text base on 16MB for now - 0 doesn't work */
 #define CONFIG_SYS_INIT_SP_ADDR		CONFIG_SYS_TEXT_BASE
-
-/* Flat Device Tree Definitions */
-#define CONFIG_OF_LIBFDT
-=======
-#define CONFIG_SYS_INIT_SP_ADDR		CONFIG_SYS_TEXT_BASE
->>>>>>> aeaec0e6
 
 /* Generic Timer Definitions - setup in EL3. Setup by ATF for other cases */
 #if !defined(COUNTER_FREQUENCY)
@@ -84,19 +77,10 @@
 #define CONFIG_BOOTP_MAY_FAIL
 #define CONFIG_BOOTP_SERVERIP
 
-<<<<<<< HEAD
-/* SPI */
-#ifdef CONFIG_ZYNQ_SPI
-# define CONFIG_CMD_SPI
-# define CONFIG_CMD_SF
-#endif
-
 #ifdef CONFIG_ZYNQMP_QSPI
 # define CONFIG_SPI_GENERIC
 # define CONFIG_SF_DEFAULT_SPEED	30000000
 # define CONFIG_SF_DUAL_FLASH
-# define CONFIG_CMD_SPI
-# define CONFIG_CMD_SF
 # define CONFIG_CMD_SF_TEST
 #endif
 
@@ -110,17 +94,11 @@
 # define CONFIG_MTD_DEVICE
 #endif
 
-=======
->>>>>>> aeaec0e6
 #if defined(CONFIG_ZYNQ_SDHCI)
 # define CONFIG_MMC
 # define CONFIG_GENERIC_MMC
 # define CONFIG_SDHCI
-<<<<<<< HEAD
-# define CONFIG_CMD_MMC
 # define CONFIG_SUPPORT_EMMC_BOOT
-=======
->>>>>>> aeaec0e6
 # ifndef CONFIG_ZYNQ_SDHCI_MAX_FREQ
 #  define CONFIG_ZYNQ_SDHCI_MAX_FREQ	200000000
 # endif
@@ -182,11 +160,7 @@
 	"initrd_size=0x2000000\0" \
 	"fdt_addr=4000000\0" \
 	"fdt_high=0x10000000\0" \
-<<<<<<< HEAD
-	"loadbootenv_addr=0x100000\0" \
-=======
 	CONFIG_KERNEL_FDT_OFST_SIZE \
->>>>>>> aeaec0e6
 	"sdbootdev=0\0"\
 	CONFIG_KERNEL_FDT_OFST_SIZE \
 	"bootenv=uEnv.txt\0" \
