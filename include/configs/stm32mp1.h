/* SPDX-License-Identifier: GPL-2.0+ OR BSD-3-Clause */
/*
 * Copyright (C) 2018, STMicroelectronics - All Rights Reserved
 *
 * Configuration settings for the STM32MP15x CPU
 */

#ifndef __CONFIG_H
#define __CONFIG_H
#include <linux/sizes.h>
#include <asm/arch/stm32.h>

#ifndef CONFIG_TFABOOT
/* PSCI support */
#define CONFIG_ARMV7_SECURE_BASE		STM32_SYSRAM_BASE
#define CONFIG_ARMV7_SECURE_MAX_SIZE		STM32_SYSRAM_SIZE
#endif

/*
 * Configuration of the external SRAM memory used by U-Boot
 */
#define CONFIG_SYS_SDRAM_BASE			STM32_DDR_BASE
#define CONFIG_SYS_INIT_SP_ADDR			CONFIG_SYS_TEXT_BASE

/*
 * Console I/O buffer size
 */
#define CONFIG_SYS_CBSIZE			SZ_1K

/*
 * default load address used for command tftp,  bootm , loadb, ...
 */
#define CONFIG_LOADADDR			0xc2000000
#define CONFIG_SYS_LOAD_ADDR		CONFIG_LOADADDR

/* ATAGs */
#define CONFIG_CMDLINE_TAG
#define CONFIG_SETUP_MEMORY_TAGS
#define CONFIG_INITRD_TAG

/*
 * For booting Linux, use the first 256 MB of memory, since this is
 * the maximum mapped by the Linux kernel during initialization.
 */
#define CONFIG_SYS_BOOTMAPSZ		SZ_256M

/* Extend size of kernel image for uncompression */
#define CONFIG_SYS_BOOTM_LEN		SZ_32M

/* SPL support */
#ifdef CONFIG_SPL
/* SPL use DDR */
#define CONFIG_SPL_BSS_START_ADDR	0xC0200000
#define CONFIG_SPL_BSS_MAX_SIZE		0x00100000
#define CONFIG_SYS_SPL_MALLOC_START	0xC0300000
#define CONFIG_SYS_SPL_MALLOC_SIZE	0x00100000

/* limit SYSRAM usage to first 128 KB */
#define CONFIG_SPL_MAX_SIZE		0x00020000
#define CONFIG_SPL_STACK		(STM32_SYSRAM_BASE + \
					 STM32_SYSRAM_SIZE)
#endif /* #ifdef CONFIG_SPL */
<<<<<<< HEAD

#define CONFIG_SYS_MEMTEST_START	STM32_DDR_BASE
#define CONFIG_SYS_MEMTEST_END		(CONFIG_SYS_MEMTEST_START + SZ_64M)

=======
>>>>>>> e93ed120
/*MMC SD*/
#define CONFIG_SYS_MMC_MAX_DEVICE	3

/* NAND support */
#define CONFIG_SYS_NAND_ONFI_DETECTION
#define CONFIG_SYS_MAX_NAND_DEVICE	1

/* Ethernet need */
#ifdef CONFIG_DWC_ETH_QOS
#define CONFIG_SYS_NONCACHED_MEMORY	(1 * SZ_1M)	/* 1M */
#define CONFIG_SERVERIP                 192.168.1.1
#define CONFIG_BOOTP_SERVERIP
#define CONFIG_SYS_AUTOLOAD		"no"
#endif

/*****************************************************************************/
#ifdef CONFIG_DISTRO_DEFAULTS
/*****************************************************************************/

#if !defined(CONFIG_SPL_BUILD)

#ifdef CONFIG_CMD_MMC
#define BOOT_TARGET_MMC0(func)	func(MMC, mmc, 0)
#define BOOT_TARGET_MMC1(func)	func(MMC, mmc, 1)
#define BOOT_TARGET_MMC2(func)	func(MMC, mmc, 2)
#else
#define BOOT_TARGET_MMC0(func)
#define BOOT_TARGET_MMC1(func)
#define BOOT_TARGET_MMC2(func)
#endif

#ifdef CONFIG_NET
#define BOOT_TARGET_PXE(func)	func(PXE, pxe, na)
#else
#define BOOT_TARGET_PXE(func)
#endif

#ifdef CONFIG_CMD_UBIFS
#define BOOT_TARGET_UBIFS(func)	func(UBIFS, ubifs, 0)
#else
#define BOOT_TARGET_UBIFS(func)
#endif

#define BOOT_TARGET_DEVICES(func)	\
	BOOT_TARGET_MMC1(func)		\
	BOOT_TARGET_UBIFS(func)		\
	BOOT_TARGET_MMC0(func)		\
	BOOT_TARGET_MMC2(func)		\
	BOOT_TARGET_PXE(func)

/*
 * bootcmd for stm32mp1:
 * for serial/usb: execute the stm32prog command
 * for mmc boot (eMMC, SD card), boot only on the same device
 * for nand or spi-nand boot, boot with on ubifs partition on UBI partition
 * for nor boot, use SD card = mmc0
 */
#define STM32MP_BOOTCMD "bootcmd_stm32mp=" \
	"echo \"Boot over ${boot_device}${boot_instance}!\";" \
	"if test ${boot_device} = serial || test ${boot_device} = usb;" \
	"then stm32prog ${boot_device} ${boot_instance}; " \
	"else " \
		"run env_check;" \
		"if test ${boot_device} = mmc;" \
		"then env set boot_targets \"mmc${boot_instance}\"; fi;" \
		"if test ${boot_device} = nand ||" \
		  " test ${boot_device} = spi-nand ;" \
		"then env set boot_targets ubifs0; fi;" \
		"if test ${boot_device} = nor;" \
		"then env set boot_targets mmc0; fi;" \
		"run distro_bootcmd;" \
	"fi;\0"

#include <config_distro_bootcmd.h>

/*
 * memory layout for 32M uncompressed/compressed kernel,
 * 1M fdt, 1M script, 1M pxe and 1M for splashimage
 * and the ramdisk at the end.
 */
#define CONFIG_EXTRA_ENV_SETTINGS \
	"bootdelay=1\0" \
	"kernel_addr_r=0xc2000000\0" \
	"fdt_addr_r=0xc4000000\0" \
	"scriptaddr=0xc4100000\0" \
	"pxefile_addr_r=0xc4200000\0" \
	"splashimage=0xc4300000\0"  \
	"ramdisk_addr_r=0xc4400000\0" \
	"altbootcmd=run bootcmd\0" \
	"env_check=if env info -p -d -q; then env save; fi\0" \
	STM32MP_BOOTCMD \
	BOOTENV \
	"boot_net_usb_start=true\0"

#endif /* ifndef CONFIG_SPL_BUILD */
#endif /* ifdef CONFIG_DISTRO_DEFAULTS*/

#endif /* __CONFIG_H */<|MERGE_RESOLUTION|>--- conflicted
+++ resolved
@@ -60,13 +60,6 @@
 #define CONFIG_SPL_STACK		(STM32_SYSRAM_BASE + \
 					 STM32_SYSRAM_SIZE)
 #endif /* #ifdef CONFIG_SPL */
-<<<<<<< HEAD
-
-#define CONFIG_SYS_MEMTEST_START	STM32_DDR_BASE
-#define CONFIG_SYS_MEMTEST_END		(CONFIG_SYS_MEMTEST_START + SZ_64M)
-
-=======
->>>>>>> e93ed120
 /*MMC SD*/
 #define CONFIG_SYS_MMC_MAX_DEVICE	3
 
