/*
 * (C) Copyright 2012 Michal Simek <monstr@monstr.eu>
 * (C) Copyright 2013 Xilinx, Inc.
 *
 * Common configuration options for all Zynq boards.
 *
 * SPDX-License-Identifier:	GPL-2.0+
 */

#ifndef __CONFIG_ZYNQ_COMMON_H
#define __CONFIG_ZYNQ_COMMON_H

/* CPU clock */
#ifndef CONFIG_CPU_FREQ_HZ
# define CONFIG_CPU_FREQ_HZ	800000000
#endif

/* Cache options */
#define CONFIG_SYS_CACHELINE_SIZE	32

#define CONFIG_SYS_L2CACHE_OFF
#ifndef CONFIG_SYS_L2CACHE_OFF
# define CONFIG_SYS_L2_PL310
# define CONFIG_SYS_PL310_BASE		0xf8f02000
#endif

#define ZYNQ_SCUTIMER_BASEADDR		0xF8F00600
#define CONFIG_SYS_TIMERBASE		ZYNQ_SCUTIMER_BASEADDR
#define CONFIG_SYS_TIMER_COUNTS_DOWN
#define CONFIG_SYS_TIMER_COUNTER	(CONFIG_SYS_TIMERBASE + 0x4)

/* Serial drivers */
#define CONFIG_BAUDRATE		115200
/* The following table includes the supported baudrates */
#define CONFIG_SYS_BAUDRATE_TABLE  \
	{300, 600, 1200, 2400, 4800, 9600, 19200, 38400, 57600, 115200, 230400}

#define CONFIG_ARM_DCC
#define CONFIG_ZYNQ_SERIAL

/* Ethernet driver */
#if defined(CONFIG_ZYNQ_GEM)
# define CONFIG_MII
# define CONFIG_SYS_FAULT_ECHO_LINK_DOWN
# define CONFIG_PHY_MARVELL
# define CONFIG_PHY_REALTEK
# define CONFIG_PHY_XILINX
<<<<<<< HEAD
# define CONFIG_SYS_ENET
=======
>>>>>>> aeaec0e6
# define CONFIG_BOOTP_SERVERIP
# define CONFIG_BOOTP_BOOTPATH
# define CONFIG_BOOTP_GATEWAY
# define CONFIG_BOOTP_HOSTNAME
# define CONFIG_BOOTP_MAY_FAIL
#endif

/* SPI */
#ifdef CONFIG_ZYNQ_SPI
#endif

/* QSPI */
#ifdef CONFIG_ZYNQ_QSPI
# define CONFIG_SF_DEFAULT_SPEED	30000000
<<<<<<< HEAD
# define CONFIG_CMD_SF
# define CONFIG_SF_DUAL_FLASH
=======
# define CONFIG_SPI_FLASH_ISSI
>>>>>>> aeaec0e6
#endif

/* NOR */
#ifndef CONFIG_SYS_NO_FLASH
# define CONFIG_SYS_FLASH_BASE		0xE2000000
# define CONFIG_SYS_FLASH_SIZE		(16 * 1024 * 1024)
# define CONFIG_SYS_MAX_FLASH_BANKS	1
# define CONFIG_SYS_MAX_FLASH_SECT	512
# define CONFIG_SYS_FLASH_ERASE_TOUT	1000
# define CONFIG_SYS_FLASH_WRITE_TOUT	5000
# define CONFIG_FLASH_SHOW_PROGRESS	10
# define CONFIG_SYS_FLASH_CFI
# undef CONFIG_SYS_FLASH_EMPTY_INFO
# define CONFIG_FLASH_CFI_DRIVER
# undef CONFIG_SYS_FLASH_PROTECTION
# define CONFIG_SYS_FLASH_USE_BUFFER_WRITE
# define CONFIG_ZYNQ_M29EW_WB_HACK
#endif

/* MMC */
#if defined(CONFIG_ZYNQ_SDHCI)
# define CONFIG_MMC
# define CONFIG_GENERIC_MMC
# define CONFIG_SDHCI
# define CONFIG_ZYNQ_SDHCI_MAX_FREQ	52000000
#endif

#ifdef CONFIG_ZYNQ_USB
# define CONFIG_USB_EHCI
# define CONFIG_USB_STORAGE
# define CONFIG_USB_EHCI_ZYNQ
# define CONFIG_EHCI_IS_TDI
# define CONFIG_USB_MAX_CONTROLLER_COUNT	2

# define CONFIG_SYS_DFU_DATA_BUF_SIZE	0x600000
# define DFU_DEFAULT_POLL_TIMEOUT	300
# define CONFIG_USB_FUNCTION_DFU
# define CONFIG_DFU_RAM
# define CONFIG_USB_CABLE_CHECK
# define CONFIG_CMD_THOR_DOWNLOAD
# define CONFIG_THOR_RESET_OFF
# define CONFIG_USB_FUNCTION_THOR
# define DFU_ALT_INFO_RAM \
	"dfu_ram_info=" \
	"set dfu_alt_info " \
	"${kernel_image} ram 0x3000000 0x500000\\\\;" \
	"${devicetree_image} ram 0x2A00000 0x20000\\\\;" \
	"${ramdisk_image} ram 0x2000000 0x600000\0" \
	"dfu_ram=run dfu_ram_info && dfu 0 ram 0\0" \
	"thor_ram=run dfu_ram_info && thordown 0 ram 0\0"

# if defined(CONFIG_ZYNQ_SDHCI)
#  define CONFIG_DFU_MMC
#  define DFU_ALT_INFO_MMC \
	"dfu_mmc_info=" \
	"set dfu_alt_info " \
	"${kernel_image} fat 0 1\\\\;" \
	"${devicetree_image} fat 0 1\\\\;" \
	"${ramdisk_image} fat 0 1\0" \
	"dfu_mmc=run dfu_mmc_info && dfu 0 mmc 0\0" \
	"thor_mmc=run dfu_mmc_info && thordown 0 mmc 0\0"

#  define DFU_ALT_INFO	\
	DFU_ALT_INFO_RAM \
	DFU_ALT_INFO_MMC
# else
#  define DFU_ALT_INFO	\
	DFU_ALT_INFO_RAM
# endif
#endif

#if !defined(DFU_ALT_INFO)
# define DFU_ALT_INFO
#endif

#if defined(CONFIG_ZYNQ_SDHCI) || defined(CONFIG_ZYNQ_USB)
# define CONFIG_SUPPORT_VFAT
# define CONFIG_FAT_WRITE
# define CONFIG_DOS_PARTITION
#endif

/* NAND */
#ifdef CONFIG_NAND_ZYNQ
# define CONFIG_CMD_NAND
# define CONFIG_CMD_NAND_LOCK_UNLOCK
# define CONFIG_SYS_MAX_NAND_DEVICE 1
# define CONFIG_SYS_NAND_SELF_INIT
# define CONFIG_SYS_NAND_ONFI_DETECTION
# define CONFIG_MTD_DEVICE
#endif

#if defined(CONFIG_ZYNQ_I2C0) || defined(CONFIG_ZYNQ_I2C1)
#define CONFIG_SYS_I2C_ZYNQ
#endif

/* I2C */
#if defined(CONFIG_SYS_I2C_ZYNQ)
# define CONFIG_SYS_I2C
# define CONFIG_SYS_I2C_ZYNQ_SPEED		100000
# define CONFIG_SYS_I2C_ZYNQ_SLAVE		0
#endif

/* EEPROM */
#ifdef CONFIG_ZYNQ_EEPROM
# define CONFIG_CMD_EEPROM
# define CONFIG_SYS_I2C_EEPROM_ADDR_LEN		1
# define CONFIG_SYS_I2C_EEPROM_ADDR		0x54
# define CONFIG_SYS_EEPROM_PAGE_WRITE_BITS	4
# define CONFIG_SYS_EEPROM_PAGE_WRITE_DELAY_MS	5
# define CONFIG_SYS_EEPROM_SIZE			1024 /* Bytes */
# define CONFIG_SYS_I2C_MUX_ADDR		0x74
# define CONFIG_SYS_I2C_MUX_EEPROM_SEL		0x4
#endif

/* Total Size of Environment Sector */
#define CONFIG_ENV_SIZE			(128 << 10)

/* Allow to overwrite serial and ethaddr */
#define CONFIG_ENV_OVERWRITE

/* Environment */
#ifndef CONFIG_ENV_IS_NOWHERE
# ifndef CONFIG_SYS_NO_FLASH
/* Environment in NOR flash */
#  define CONFIG_ENV_IS_IN_FLASH
# elif defined(CONFIG_ZYNQ_QSPI)
/* Environment in Serial Flash */
#  define CONFIG_ENV_IS_IN_SPI_FLASH
# elif defined(CONFIG_NAND_ZYNQ)
/* Environment in NAND flash */
#  define CONFIG_ENV_IS_IN_NAND
# elif defined(CONFIG_SYS_NO_FLASH)
#  define CONFIG_ENV_IS_NOWHERE
# endif

# define CONFIG_ENV_SECT_SIZE		CONFIG_ENV_SIZE
# ifndef CONFIG_ENV_OFFSET
#  define CONFIG_ENV_OFFSET		0xE0000
# endif
#endif

/* enable preboot to be loaded before CONFIG_BOOTDELAY */
#define CONFIG_PREBOOT

/* Default environment */
#ifndef CONFIG_EXTRA_ENV_SETTINGS
#define CONFIG_EXTRA_ENV_SETTINGS	\
	"ethaddr=00:0a:35:00:01:22\0"	\
	"kernel_image=uImage\0"	\
	"kernel_load_address=0x2080000\0" \
	"ramdisk_image=uramdisk.image.gz\0"	\
	"ramdisk_load_address=0x4000000\0"	\
	"devicetree_image=devicetree.dtb\0"	\
	"devicetree_load_address=0x2000000\0"	\
	"bitstream_image=system.bit.bin\0"	\
	"boot_image=BOOT.bin\0"	\
	"loadbit_addr=0x100000\0"	\
	"loadbootenv_addr=0x2000000\0" \
	"kernel_size=0x500000\0"	\
	"devicetree_size=0x20000\0"	\
	"ramdisk_size=0x5E0000\0"	\
	"boot_size=0xF00000\0"	\
	"fdt_high=0x20000000\0"	\
	"initrd_high=0x20000000\0"	\
<<<<<<< HEAD
	"bootenv=uEnv.txt\0" \
	"loadbootenv=load mmc 0 ${loadbootenv_addr} ${bootenv}\0" \
	"importbootenv=echo Importing environment from SD ...; " \
		"env import -t ${loadbootenv_addr} $filesize\0" \
	"sd_uEnvtxt_existence_test=test -e mmc 0 /uEnv.txt\0" \
	"preboot=if test $modeboot = sdboot && env run sd_uEnvtxt_existence_test; " \
			"then if env run loadbootenv; " \
				"then env run importbootenv; " \
			"fi; " \
		"fi; \0" \
	"mmc_loadbit=echo Loading bitstream from SD/MMC/eMMC to RAM.. && " \
		"mmcinfo && " \
		"load mmc 0 ${loadbit_addr} ${bitstream_image} && " \
		"fpga load 0 ${loadbit_addr} ${filesize}\0" \
	"norboot=echo Copying Linux from NOR flash to RAM... && " \
		"cp.b 0xE2100000 ${kernel_load_address} ${kernel_size} && " \
		"cp.b 0xE2600000 ${devicetree_load_address} ${devicetree_size} && " \
		"echo Copying ramdisk... && " \
		"cp.b 0xE2620000 ${ramdisk_load_address} ${ramdisk_size} && " \
		"bootm ${kernel_load_address} ${ramdisk_load_address} ${devicetree_load_address}\0" \
	"qspiboot=echo Copying Linux from QSPI flash to RAM... && " \
		"sf probe 0 0 0 && " \
		"sf read ${kernel_load_address} 0x100000 ${kernel_size} && " \
		"sf read ${devicetree_load_address} 0x600000 ${devicetree_size} && " \
		"echo Copying ramdisk... && " \
		"sf read ${ramdisk_load_address} 0x620000 ${ramdisk_size} && " \
		"bootm ${kernel_load_address} ${ramdisk_load_address} ${devicetree_load_address}\0" \
	"uenvboot=" \
		"if run loadbootenv; then " \
			"echo Loaded environment from ${bootenv}; " \
			"run importbootenv; " \
		"fi; " \
		"if test -n $uenvcmd; then " \
			"echo Running uenvcmd ...; " \
			"run uenvcmd; " \
		"fi\0" \
	"sdboot=if mmcinfo; then " \
			"run uenvboot; " \
			"echo Copying Linux from SD to RAM... && " \
			"load mmc 0 ${kernel_load_address} ${kernel_image} && " \
			"load mmc 0 ${devicetree_load_address} ${devicetree_image} && " \
			"load mmc 0 ${ramdisk_load_address} ${ramdisk_image} && " \
			"bootm ${kernel_load_address} ${ramdisk_load_address} ${devicetree_load_address}; " \
		"fi\0" \
=======
	"loadbootenv_addr=0x2000000\0" \
	"bootenv=uEnv.txt\0" \
	"bootenv_dev=mmc\0" \
	"loadbootenv=load ${bootenv_dev} 0 ${loadbootenv_addr} ${bootenv}\0" \
	"importbootenv=echo Importing environment from ${bootenv_dev} ...; " \
		"env import -t ${loadbootenv_addr} $filesize\0" \
	"bootenv_existence_test=test -e ${bootenv_dev} 0 /${bootenv}\0" \
	"setbootenv=if env run bootenv_existence_test; then " \
			"if env run loadbootenv; then " \
				"env run importbootenv; " \
			"fi; " \
		"fi; \0" \
	"sd_loadbootenv=set bootenv_dev mmc && " \
			"run setbootenv \0" \
	"usb_loadbootenv=set bootenv_dev usb && usb start && run setbootenv \0" \
	"preboot=if test $modeboot = sdboot; then " \
			"run sd_loadbootenv; " \
			"echo Checking if uenvcmd is set ...; " \
			"if test -n $uenvcmd; then " \
				"echo Running uenvcmd ...; " \
				"run uenvcmd; " \
			"fi; " \
		"fi; \0" \
	"norboot=echo Copying FIT from NOR flash to RAM... && " \
		"cp.b ${nor_flash_off} ${load_addr} ${fit_size} && " \
		"bootm ${load_addr}\0" \
	"sdboot=echo Copying FIT from SD to RAM... && " \
		"load mmc 0 ${load_addr} ${fit_image} && " \
		"bootm ${load_addr}\0" \
	"jtagboot=echo TFTPing FIT to RAM... && " \
		"tftpboot ${load_addr} ${fit_image} && " \
		"bootm ${load_addr}\0" \
>>>>>>> aeaec0e6
	"usbboot=if usb start; then " \
			"run uenvboot; " \
			"echo Copying Linux from USB to RAM... && " \
			"load usb 0 ${kernel_load_address} ${kernel_image} && " \
			"load usb 0 ${devicetree_load_address} ${devicetree_image} && " \
			"load usb 0 ${ramdisk_load_address} ${ramdisk_image} && " \
			"bootm ${kernel_load_address} ${ramdisk_load_address} ${devicetree_load_address}; " \
		"fi\0" \
	"nandboot=echo Copying Linux from NAND flash to RAM... && " \
		"nand read ${kernel_load_address} 0x100000 ${kernel_size} && " \
		"nand read ${devicetree_load_address} 0x600000 ${devicetree_size} && " \
		"echo Copying ramdisk... && " \
		"nand read ${ramdisk_load_address} 0x620000 ${ramdisk_size} && " \
		"bootm ${kernel_load_address} ${ramdisk_load_address} ${devicetree_load_address}\0" \
	"jtagboot=echo TFTPing Linux to RAM... && " \
		"tftpboot ${kernel_load_address} ${kernel_image} && " \
		"tftpboot ${devicetree_load_address} ${devicetree_image} && " \
		"tftpboot ${ramdisk_load_address} ${ramdisk_image} && " \
		"bootm ${kernel_load_address} ${ramdisk_load_address} ${devicetree_load_address}\0" \
	"rsa_norboot=echo Copying Image from NOR flash to RAM... && " \
		"cp.b 0xE2100000 0x100000 ${boot_size} && " \
		"zynqrsa 0x100000 && " \
		"bootm ${kernel_load_address} ${ramdisk_load_address} ${devicetree_load_address}\0" \
	"rsa_nandboot=echo Copying Image from NAND flash to RAM... && " \
		"nand read 0x100000 0x0 ${boot_size} && " \
		"zynqrsa 0x100000 && " \
		"bootm ${kernel_load_address} ${ramdisk_load_address} ${devicetree_load_address}\0" \
	"rsa_qspiboot=echo Copying Image from QSPI flash to RAM... && " \
		"sf probe 0 0 0 && " \
		"sf read 0x100000 0x0 ${boot_size} && " \
		"zynqrsa 0x100000 && " \
		"bootm ${kernel_load_address} ${ramdisk_load_address} ${devicetree_load_address}\0" \
	"rsa_sdboot=echo Copying Image from SD to RAM... && " \
		"load mmc 0 0x100000 ${boot_image} && " \
		"zynqrsa 0x100000 && " \
		"bootm ${kernel_load_address} ${ramdisk_load_address} ${devicetree_load_address}\0" \
	"rsa_jtagboot=echo TFTPing Image to RAM... && " \
		"tftpboot 0x100000 ${boot_image} && " \
		"zynqrsa 0x100000 && " \
		"bootm ${kernel_load_address} ${ramdisk_load_address} ${devicetree_load_address}\0" \
		DFU_ALT_INFO
#endif
<<<<<<< HEAD

/* Default environment */
#define CONFIG_IPADDR	10.10.70.102
#define CONFIG_SERVERIP	10.10.70.101
=======
>>>>>>> aeaec0e6

/* default boot is according to the bootmode switch settings */
#if defined(CONFIG_CMD_ZYNQ_RSA)
#define CONFIG_BOOTCOMMAND		"run rsa_$modeboot"
#else
#define CONFIG_BOOTCOMMAND		"run $modeboot"
#endif
#define CONFIG_BOOTDELAY		3 /* -1 to Disable autoboot */
#define CONFIG_SYS_LOAD_ADDR		0 /* default? */

/* Miscellaneous configurable options */

#define CONFIG_CMDLINE_EDITING
#define CONFIG_AUTO_COMPLETE
#define CONFIG_BOARD_LATE_INIT
#define CONFIG_DISPLAY_BOARDINFO
#define CONFIG_SYS_LONGHELP
#define CONFIG_CLOCKS
#define CONFIG_CMD_CLK
#define CONFIG_SYS_MAXARGS		32 /* max number of command args */
#define CONFIG_SYS_CBSIZE		2048 /* Console I/O Buffer Size */
#define CONFIG_SYS_PBSIZE		(CONFIG_SYS_CBSIZE + \
					sizeof(CONFIG_SYS_PROMPT) + 16)

/* Physical Memory map */
#if defined(CONFIG_CSE_QSPI) || defined(CONFIG_CSE_NOR)
# define CONFIG_SYS_TEXT_BASE		0xFFFC0000
#elif defined(CONFIG_CSE_NAND)
# define CONFIG_SYS_TEXT_BASE		0x00100000
#elif defined(CONFIG_ZYNQ_OCM)
# define CONFIG_SYS_TEXT_BASE		0xFFFC0000
#else
# define CONFIG_SYS_TEXT_BASE		0x4000000
#endif

#ifndef CONFIG_NR_DRAM_BANKS
# define CONFIG_NR_DRAM_BANKS		1
#endif

#define CONFIG_SYS_MEMTEST_START	0
#define CONFIG_SYS_MEMTEST_END		0x1000

<<<<<<< HEAD
#define CONFIG_SYS_MALLOC_LEN		0xC00000
=======
#define CONFIG_SYS_MALLOC_LEN		0x1400000
>>>>>>> aeaec0e6

#define CONFIG_SYS_INIT_RAM_ADDR	0xFFFF0000
#define CONFIG_SYS_INIT_RAM_SIZE	0x1000
#define CONFIG_SYS_INIT_SP_ADDR		(CONFIG_SYS_INIT_RAM_ADDR + \
					CONFIG_SYS_INIT_RAM_SIZE - \
					GENERATED_GBL_DATA_SIZE)

/* Enable the PL to be downloaded */
#define CONFIG_FPGA
#define CONFIG_FPGA_XILINX
#define CONFIG_FPGA_ZYNQPL
#define CONFIG_CMD_FPGA_LOADMK
#define CONFIG_CMD_FPGA_LOADP
#define CONFIG_CMD_FPGA_LOADBP
#define CONFIG_CMD_FPGA_LOADFS

/* FIT support */
#define CONFIG_IMAGE_FORMAT_LEGACY /* enable also legacy image format */

/* FDT support */
#define CONFIG_DISPLAY_BOARDINFO_LATE

/* Extend size of kernel image for uncompression */
#define CONFIG_SYS_BOOTM_LEN	(60 * 1024 * 1024)

/* Boot FreeBSD/vxWorks from an ELF image */
#define CONFIG_SYS_MMC_MAX_DEVICE	1

#define CONFIG_SYS_LDSCRIPT  "arch/arm/mach-zynq/u-boot.lds"

/* Commands */
<<<<<<< HEAD
#ifdef CONFIG_SYS_ENET
# define CONFIG_CMD_PING
# define CONFIG_CMD_DHCP
# define CONFIG_CMD_MII
# define CONFIG_CMD_TFTPPUT
#else
# undef CONFIG_CMD_NET
# undef CONFIG_CMD_NFS
#endif

#if defined(CONFIG_CMD_ZYNQ_RSA)
# ifndef CONFIG_RSA
#  define CONFIG_RSA
# endif
#define CONFIG_SHA256
#endif

#define CONFIG_CMD_BOOTZ
#undef CONFIG_BOOTM_NETBSD

#define CONFIG_SYS_HZ			1000

/* For development/debugging */
#ifdef DEBUG
# define CONFIG_CMD_REGINFO
# define CONFIG_PANIC_HANG
#endif
=======
>>>>>>> aeaec0e6

/* SPL part */
#define CONFIG_CMD_SPL
#define CONFIG_SPL_FRAMEWORK
#define CONFIG_SPL_LIBCOMMON_SUPPORT
#define CONFIG_SPL_LIBGENERIC_SUPPORT
#define CONFIG_SPL_SERIAL_SUPPORT
#define CONFIG_SPL_BOARD_INIT
#define CONFIG_SPL_RAM_DEVICE

#define CONFIG_SPL_LDSCRIPT	"arch/arm/mach-zynq/u-boot-spl.lds"

/* FPGA support */
#define CONFIG_SPL_FPGA_SUPPORT
#define CONFIG_SPL_FPGA_LOAD_ADDR      0x1000000
/* #define CONFIG_SPL_FPGA_BIT */
#ifdef CONFIG_SPL_FPGA_BIT
# define CONFIG_SPL_FPGA_LOAD_ARGS_NAME "download.bit"
#else
# define CONFIG_SPL_FPGA_LOAD_ARGS_NAME "fpga.bin"
#endif

/* MMC support */
#ifdef CONFIG_ZYNQ_SDHCI
#define CONFIG_SPL_MMC_SUPPORT
#define CONFIG_SYS_MMCSD_RAW_MODE_U_BOOT_SECTOR 0x300 /* address 0x60000 */
#define CONFIG_SYS_U_BOOT_MAX_SIZE_SECTORS      0x200 /* 256 KB */
#define CONFIG_SYS_MMCSD_FS_BOOT_PARTITION     1
#define CONFIG_SPL_LIBDISK_SUPPORT
#define CONFIG_SPL_FAT_SUPPORT
#ifdef CONFIG_OF_SEPARATE
# define CONFIG_SPL_FS_LOAD_PAYLOAD_NAME     "u-boot-dtb.img"
#else
# define CONFIG_SPL_FS_LOAD_PAYLOAD_NAME     "u-boot.img"
#endif
#endif

/* Disable dcache for SPL just for sure */
#ifdef CONFIG_SPL_BUILD
#define CONFIG_SYS_DCACHE_OFF
#undef CONFIG_FPGA
#endif

/* Address in RAM where the parameters must be copied by SPL. */
#define CONFIG_SYS_SPL_ARGS_ADDR	0x10000000

#define CONFIG_SPL_FS_LOAD_ARGS_NAME		"system.dtb"
#define CONFIG_SPL_FS_LOAD_KERNEL_NAME		"uImage"

/* Not using MMC raw mode - just for compilation purpose */
#define CONFIG_SYS_MMCSD_RAW_MODE_ARGS_SECTOR	0
#define CONFIG_SYS_MMCSD_RAW_MODE_ARGS_SECTORS	0
#define CONFIG_SYS_MMCSD_RAW_MODE_KERNEL_SECTOR	0

/* qspi mode is working fine */
#ifdef CONFIG_ZYNQ_QSPI
#define CONFIG_SPL_SPI_SUPPORT
#define CONFIG_SPL_SPI_LOAD
#define CONFIG_SPL_SPI_FLASH_SUPPORT
#define CONFIG_SYS_SPI_U_BOOT_OFFS	0x100000
#define CONFIG_SYS_SPI_ARGS_OFFS	0x200000
#define CONFIG_SYS_SPI_ARGS_SIZE	0x80000
#define CONFIG_SYS_SPI_KERNEL_OFFS	(CONFIG_SYS_SPI_ARGS_OFFS + \
					CONFIG_SYS_SPI_ARGS_SIZE)
#endif

#define CONFIG_SPL_RAM_DEVICE

#ifdef DEBUG
#define CONFIG_SPL_NET_SUPPORT
#define CONFIG_SPL_ETH_SUPPORT
#define CONFIG_SPL_ENV_SUPPORT
#define CONFIG_SPL_ETH_DEVICE "Gem.e000b000"
#endif

/* for booting directly linux */
#define CONFIG_SPL_OS_BOOT

/* SP location before relocation, must use scratch RAM */
#define CONFIG_SPL_TEXT_BASE	0x0

/* 3 * 64kB blocks of OCM - one is on the top because of bootrom */
#define CONFIG_SPL_MAX_SIZE	0x30000

/* The highest 64k OCM address */
#define OCM_HIGH_ADDR	0xffff0000

/* On the top of OCM space */
#define CONFIG_SYS_SPL_MALLOC_START	OCM_HIGH_ADDR
#define CONFIG_SYS_SPL_MALLOC_SIZE	0x2000

/*
 * SPL stack position - and stack goes down
 * 0xfffffe00 is used for putting wfi loop.
 * Set it up as limit for now.
 */
#define CONFIG_SPL_STACK	0xfffffe00

/* BSS setup */
#define CONFIG_SPL_BSS_START_ADDR	0x100000
#define CONFIG_SPL_BSS_MAX_SIZE		0x100000

#define CONFIG_SYS_UBOOT_START	CONFIG_SYS_TEXT_BASE

#endif /* __CONFIG_ZYNQ_COMMON_H */<|MERGE_RESOLUTION|>--- conflicted
+++ resolved
@@ -45,10 +45,6 @@
 # define CONFIG_PHY_MARVELL
 # define CONFIG_PHY_REALTEK
 # define CONFIG_PHY_XILINX
-<<<<<<< HEAD
-# define CONFIG_SYS_ENET
-=======
->>>>>>> aeaec0e6
 # define CONFIG_BOOTP_SERVERIP
 # define CONFIG_BOOTP_BOOTPATH
 # define CONFIG_BOOTP_GATEWAY
@@ -63,12 +59,7 @@
 /* QSPI */
 #ifdef CONFIG_ZYNQ_QSPI
 # define CONFIG_SF_DEFAULT_SPEED	30000000
-<<<<<<< HEAD
-# define CONFIG_CMD_SF
 # define CONFIG_SF_DUAL_FLASH
-=======
-# define CONFIG_SPI_FLASH_ISSI
->>>>>>> aeaec0e6
 #endif
 
 /* NOR */
@@ -233,7 +224,6 @@
 	"boot_size=0xF00000\0"	\
 	"fdt_high=0x20000000\0"	\
 	"initrd_high=0x20000000\0"	\
-<<<<<<< HEAD
 	"bootenv=uEnv.txt\0" \
 	"loadbootenv=load mmc 0 ${loadbootenv_addr} ${bootenv}\0" \
 	"importbootenv=echo Importing environment from SD ...; " \
@@ -278,40 +268,6 @@
 			"load mmc 0 ${ramdisk_load_address} ${ramdisk_image} && " \
 			"bootm ${kernel_load_address} ${ramdisk_load_address} ${devicetree_load_address}; " \
 		"fi\0" \
-=======
-	"loadbootenv_addr=0x2000000\0" \
-	"bootenv=uEnv.txt\0" \
-	"bootenv_dev=mmc\0" \
-	"loadbootenv=load ${bootenv_dev} 0 ${loadbootenv_addr} ${bootenv}\0" \
-	"importbootenv=echo Importing environment from ${bootenv_dev} ...; " \
-		"env import -t ${loadbootenv_addr} $filesize\0" \
-	"bootenv_existence_test=test -e ${bootenv_dev} 0 /${bootenv}\0" \
-	"setbootenv=if env run bootenv_existence_test; then " \
-			"if env run loadbootenv; then " \
-				"env run importbootenv; " \
-			"fi; " \
-		"fi; \0" \
-	"sd_loadbootenv=set bootenv_dev mmc && " \
-			"run setbootenv \0" \
-	"usb_loadbootenv=set bootenv_dev usb && usb start && run setbootenv \0" \
-	"preboot=if test $modeboot = sdboot; then " \
-			"run sd_loadbootenv; " \
-			"echo Checking if uenvcmd is set ...; " \
-			"if test -n $uenvcmd; then " \
-				"echo Running uenvcmd ...; " \
-				"run uenvcmd; " \
-			"fi; " \
-		"fi; \0" \
-	"norboot=echo Copying FIT from NOR flash to RAM... && " \
-		"cp.b ${nor_flash_off} ${load_addr} ${fit_size} && " \
-		"bootm ${load_addr}\0" \
-	"sdboot=echo Copying FIT from SD to RAM... && " \
-		"load mmc 0 ${load_addr} ${fit_image} && " \
-		"bootm ${load_addr}\0" \
-	"jtagboot=echo TFTPing FIT to RAM... && " \
-		"tftpboot ${load_addr} ${fit_image} && " \
-		"bootm ${load_addr}\0" \
->>>>>>> aeaec0e6
 	"usbboot=if usb start; then " \
 			"run uenvboot; " \
 			"echo Copying Linux from USB to RAM... && " \
@@ -354,13 +310,10 @@
 		"bootm ${kernel_load_address} ${ramdisk_load_address} ${devicetree_load_address}\0" \
 		DFU_ALT_INFO
 #endif
-<<<<<<< HEAD
 
 /* Default environment */
 #define CONFIG_IPADDR	10.10.70.102
 #define CONFIG_SERVERIP	10.10.70.101
-=======
->>>>>>> aeaec0e6
 
 /* default boot is according to the bootmode switch settings */
 #if defined(CONFIG_CMD_ZYNQ_RSA)
@@ -403,11 +356,7 @@
 #define CONFIG_SYS_MEMTEST_START	0
 #define CONFIG_SYS_MEMTEST_END		0x1000
 
-<<<<<<< HEAD
-#define CONFIG_SYS_MALLOC_LEN		0xC00000
-=======
 #define CONFIG_SYS_MALLOC_LEN		0x1400000
->>>>>>> aeaec0e6
 
 #define CONFIG_SYS_INIT_RAM_ADDR	0xFFFF0000
 #define CONFIG_SYS_INIT_RAM_SIZE	0x1000
@@ -439,17 +388,6 @@
 #define CONFIG_SYS_LDSCRIPT  "arch/arm/mach-zynq/u-boot.lds"
 
 /* Commands */
-<<<<<<< HEAD
-#ifdef CONFIG_SYS_ENET
-# define CONFIG_CMD_PING
-# define CONFIG_CMD_DHCP
-# define CONFIG_CMD_MII
-# define CONFIG_CMD_TFTPPUT
-#else
-# undef CONFIG_CMD_NET
-# undef CONFIG_CMD_NFS
-#endif
-
 #if defined(CONFIG_CMD_ZYNQ_RSA)
 # ifndef CONFIG_RSA
 #  define CONFIG_RSA
@@ -467,8 +405,6 @@
 # define CONFIG_CMD_REGINFO
 # define CONFIG_PANIC_HANG
 #endif
-=======
->>>>>>> aeaec0e6
 
 /* SPL part */
 #define CONFIG_CMD_SPL
