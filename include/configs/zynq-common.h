--- conflicted
+++ resolved
@@ -177,10 +177,10 @@
 # define CONFIG_CMD_FS_GENERIC
 #endif
 
+#undef CONFIG_ZYNQ_QSPI /* Temporary solution till DM is added */
 /* QSPI */
 #ifdef CONFIG_ZYNQ_QSPI
 # define CONFIG_SF_DEFAULT_SPEED	30000000
-# define CONFIG_SPI_FLASH
 # define CONFIG_SPI_FLASH_BAR
 # define CONFIG_SPI_FLASH_SPANSION
 # define CONFIG_SPI_FLASH_STMICRO
@@ -244,14 +244,9 @@
 # endif
 
 # define CONFIG_ENV_SECT_SIZE		CONFIG_ENV_SIZE
-<<<<<<< HEAD
 # ifndef CONFIG_ENV_OFFSET
 #  define CONFIG_ENV_OFFSET		0xE0000
 # endif
-# define CONFIG_CMD_SAVEENV
-=======
-# define CONFIG_ENV_OFFSET		0xE0000
->>>>>>> 33711bdd
 #endif
 
 /* Default environment */
@@ -444,9 +439,6 @@
 #define CONFIG_SYS_LDSCRIPT  "arch/arm/mach-zynq/u-boot.lds"
 
 /* Commands */
-<<<<<<< HEAD
-#include <config_cmd_default.h>
-
 #ifdef CONFIG_SYS_ENET
 # define CONFIG_CMD_PING
 # define CONFIG_CMD_DHCP
@@ -475,12 +467,6 @@
 # define CONFIG_CMD_REGINFO
 # define CONFIG_PANIC_HANG
 #endif
-=======
-#define CONFIG_CMD_PING
-#define CONFIG_CMD_DHCP
-#define CONFIG_CMD_MII
-#define CONFIG_CMD_TFTPPUT
->>>>>>> 33711bdd
 
 /* SPL part */
 #define CONFIG_CMD_SPL
@@ -510,7 +496,7 @@
 #define CONFIG_SYS_MMCSD_FS_BOOT_PARTITION     1
 #define CONFIG_SPL_LIBDISK_SUPPORT
 #define CONFIG_SPL_FAT_SUPPORT
-#define CONFIG_SPL_FS_LOAD_PAYLOAD_NAME     "u-boot-dtb.img"
+#define CONFIG_SPL_FS_LOAD_PAYLOAD_NAME     "u-boot.img"
 #endif
 
 /* Disable dcache for SPL just for sure */
