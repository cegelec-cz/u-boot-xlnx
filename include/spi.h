/*
 * Common SPI Interface: Controller-specific definitions
 *
 * (C) Copyright 2001
 * Gerald Van Baren, Custom IDEAS, vanbaren@cideas.com.
 *
 * SPDX-License-Identifier:	GPL-2.0+
 */

#ifndef _SPI_H_
#define _SPI_H_

/* SPI mode flags */
#define	SPI_CPHA	0x01			/* clock phase */
#define	SPI_CPOL	0x02			/* clock polarity */
#define	SPI_MODE_0	(0|0)			/* (original MicroWire) */
#define	SPI_MODE_1	(0|SPI_CPHA)
#define	SPI_MODE_2	(SPI_CPOL|0)
#define	SPI_MODE_3	(SPI_CPOL|SPI_CPHA)
#define	SPI_CS_HIGH	0x04			/* CS active high */
#define	SPI_LSB_FIRST	0x08			/* per-word bits-on-wire */
#define	SPI_3WIRE	0x10			/* SI/SO signals shared */
#define	SPI_LOOP	0x20			/* loopback mode */
#define	SPI_SLAVE	0x40			/* slave mode */
#define	SPI_PREAMBLE	0x80			/* Skip preamble bytes */

/* SPI transfer flags */
<<<<<<< HEAD
#define SPI_XFER_BEGIN	0x01			/* Assert CS before transfer */
#define SPI_XFER_END	0x02			/* Deassert CS after transfer */
#define SPI_FLASH_U_PAGE	0x04		/* Enable Upper memory page */
=======
#define SPI_XFER_BEGIN		0x01	/* Assert CS before transfer */
#define SPI_XFER_END		0x02	/* Deassert CS after transfer */
#define SPI_XFER_MMAP		0x08	/* Memory Mapped start */
#define SPI_XFER_MMAP_END	0x10	/* Memory Mapped End */
>>>>>>> 183acb70

/* Header byte that marks the start of the message */
#define SPI_PREAMBLE_END_BYTE	0xec

/**
 * struct spi_slave - Representation of a SPI slave
 *
 * Drivers are expected to extend this with controller-specific data.
 *
<<<<<<< HEAD
 *   bus:	ID of the bus that the slave is attached to.
 *   cs:	ID of the chip select connected to the slave.
 *   is_dual:	Indicates whether dual memories are used
 *   u_page:	Indicates the upper memory page, in dual stacked connection.
 *   max_write_size:	If non-zero, the maximum number of bytes which can
 *		be written at once, excluding command bytes.
 *   rd_cmd:	Read command.
 *   wr_cmd:	Write command.
 */
struct spi_slave {
	unsigned int	bus;
	unsigned int	cs;
	unsigned int	is_dual;
	unsigned int	u_page;
	unsigned int max_write_size;
	u8 rd_cmd;
	u8 wr_cmd;
=======
 * @bus:		ID of the bus that the slave is attached to.
 * @cs:			ID of the chip select connected to the slave.
 * @max_write_size:	If non-zero, the maximum number of bytes which can
 *			be written at once, excluding command bytes.
 * @memory_map:		Address of read-only SPI flash access.
 */
struct spi_slave {
	unsigned int bus;
	unsigned int cs;
	unsigned int max_write_size;
	void *memory_map;
>>>>>>> 183acb70
};

/**
 * Initialization, must be called once on start up.
 *
 * TODO: I don't think we really need this.
 */
void spi_init(void);

/**
 * spi_do_alloc_slave - Allocate a new SPI slave (internal)
 *
 * Allocate and zero all fields in the spi slave, and set the bus/chip
 * select. Use the helper macro spi_alloc_slave() to call this.
 *
 * @offset:	Offset of struct spi_slave within slave structure.
 * @size:	Size of slave structure.
 * @bus:	Bus ID of the slave chip.
 * @cs:		Chip select ID of the slave chip on the specified bus.
 */
void *spi_do_alloc_slave(int offset, int size, unsigned int bus,
			 unsigned int cs);

/**
 * spi_alloc_slave - Allocate a new SPI slave
 *
 * Allocate and zero all fields in the spi slave, and set the bus/chip
 * select.
 *
 * @_struct:	Name of structure to allocate (e.g. struct tegra_spi).
 *		This structure must contain a member 'struct spi_slave *slave'.
 * @bus:	Bus ID of the slave chip.
 * @cs:		Chip select ID of the slave chip on the specified bus.
 */
#define spi_alloc_slave(_struct, bus, cs) \
	spi_do_alloc_slave(offsetof(_struct, slave), \
			    sizeof(_struct), bus, cs)

/**
 * spi_alloc_slave_base - Allocate a new SPI slave with no private data
 *
 * Allocate and zero all fields in the spi slave, and set the bus/chip
 * select.
 *
 * @bus:	Bus ID of the slave chip.
 * @cs:		Chip select ID of the slave chip on the specified bus.
 */
#define spi_alloc_slave_base(bus, cs) \
	spi_do_alloc_slave(0, sizeof(struct spi_slave), bus, cs)

/**
 * Set up communications parameters for a SPI slave.
 *
 * This must be called once for each slave. Note that this function
 * usually doesn't touch any actual hardware, it only initializes the
 * contents of spi_slave so that the hardware can be easily
 * initialized later.
 *
 * @bus:	Bus ID of the slave chip.
 * @cs:		Chip select ID of the slave chip on the specified bus.
 * @max_hz:	Maximum SCK rate in Hz.
 * @mode:	Clock polarity, clock phase and other parameters.
 *
 * Returns: A spi_slave reference that can be used in subsequent SPI
 * calls, or NULL if one or more of the parameters are not supported.
 */
struct spi_slave *spi_setup_slave(unsigned int bus, unsigned int cs,
		unsigned int max_hz, unsigned int mode);

/**
 * Free any memory associated with a SPI slave.
 *
 * @slave:	The SPI slave
 */
void spi_free_slave(struct spi_slave *slave);

/**
 * Claim the bus and prepare it for communication with a given slave.
 *
 * This must be called before doing any transfers with a SPI slave. It
 * will enable and initialize any SPI hardware as necessary, and make
 * sure that the SCK line is in the correct idle state. It is not
 * allowed to claim the same bus for several slaves without releasing
 * the bus in between.
 *
 * @slave:	The SPI slave
 *
 * Returns: 0 if the bus was claimed successfully, or a negative value
 * if it wasn't.
 */
int spi_claim_bus(struct spi_slave *slave);

/**
 * Release the SPI bus
 *
 * This must be called once for every call to spi_claim_bus() after
 * all transfers have finished. It may disable any SPI hardware as
 * appropriate.
 *
 * @slave:	The SPI slave
 */
void spi_release_bus(struct spi_slave *slave);

/**
 * SPI transfer
 *
 * This writes "bitlen" bits out the SPI MOSI port and simultaneously clocks
 * "bitlen" bits in the SPI MISO port.  That's just the way SPI works.
 *
 * The source of the outgoing bits is the "dout" parameter and the
 * destination of the input bits is the "din" parameter.  Note that "dout"
 * and "din" can point to the same memory location, in which case the
 * input data overwrites the output data (since both are buffered by
 * temporary variables, this is OK).
 *
 * spi_xfer() interface:
 * @slave:	The SPI slave which will be sending/receiving the data.
 * @bitlen:	How many bits to write and read.
 * @dout:	Pointer to a string of bits to send out.  The bits are
 *		held in a byte array and are sent MSB first.
 * @din:	Pointer to a string of bits that will be filled in.
 * @flags:	A bitwise combination of SPI_XFER_* flags.
 *
 * Returns: 0 on success, not 0 on failure
 */
int  spi_xfer(struct spi_slave *slave, unsigned int bitlen, const void *dout,
		void *din, unsigned long flags);

/**
 * Determine if a SPI chipselect is valid.
 * This function is provided by the board if the low-level SPI driver
 * needs it to determine if a given chipselect is actually valid.
 *
 * Returns: 1 if bus:cs identifies a valid chip on this board, 0
 * otherwise.
 */
int  spi_cs_is_valid(unsigned int bus, unsigned int cs);

/**
 * Activate a SPI chipselect.
 * This function is provided by the board code when using a driver
 * that can't control its chipselects automatically (e.g.
 * common/soft_spi.c). When called, it should activate the chip select
 * to the device identified by "slave".
 */
void spi_cs_activate(struct spi_slave *slave);

/**
 * Deactivate a SPI chipselect.
 * This function is provided by the board code when using a driver
 * that can't control its chipselects automatically (e.g.
 * common/soft_spi.c). When called, it should deactivate the chip
 * select to the device identified by "slave".
 */
void spi_cs_deactivate(struct spi_slave *slave);

/**
 * Set transfer speed.
 * This sets a new speed to be applied for next spi_xfer().
 * @slave:	The SPI slave
 * @hz:		The transfer speed
 */
void spi_set_speed(struct spi_slave *slave, uint hz);

/**
 * Write 8 bits, then read 8 bits.
 * @slave:	The SPI slave we're communicating with
 * @byte:	Byte to be written
 *
 * Returns: The value that was read, or a negative value on error.
 *
 * TODO: This function probably shouldn't be inlined.
 */
static inline int spi_w8r8(struct spi_slave *slave, unsigned char byte)
{
	unsigned char dout[2];
	unsigned char din[2];
	int ret;

	dout[0] = byte;
	dout[1] = 0;

	ret = spi_xfer(slave, 16, dout, din, SPI_XFER_BEGIN | SPI_XFER_END);
	return ret < 0 ? ret : din[1];
}

/**
 * Set up a SPI slave for a particular device tree node
 *
 * This calls spi_setup_slave() with the correct bus number. Call
 * spi_free_slave() to free it later.
 *
 * @param blob:		Device tree blob
 * @param node:		SPI peripheral node to use
 * @param cs:		Chip select to use
 * @param max_hz:	Maximum SCK rate in Hz (0 for default)
 * @param mode:		Clock polarity, clock phase and other parameters
 * @return pointer to new spi_slave structure
 */
struct spi_slave *spi_setup_slave_fdt(const void *blob, int node,
		unsigned int cs, unsigned int max_hz, unsigned int mode);

#endif	/* _SPI_H_ */<|MERGE_RESOLUTION|>--- conflicted
+++ resolved
@@ -25,16 +25,11 @@
 #define	SPI_PREAMBLE	0x80			/* Skip preamble bytes */
 
 /* SPI transfer flags */
-<<<<<<< HEAD
-#define SPI_XFER_BEGIN	0x01			/* Assert CS before transfer */
-#define SPI_XFER_END	0x02			/* Deassert CS after transfer */
-#define SPI_FLASH_U_PAGE	0x04		/* Enable Upper memory page */
-=======
 #define SPI_XFER_BEGIN		0x01	/* Assert CS before transfer */
 #define SPI_XFER_END		0x02	/* Deassert CS after transfer */
+#define SPI_FLASH_U_PAGE	0x04	/* Enable Upper memory page */
 #define SPI_XFER_MMAP		0x08	/* Memory Mapped start */
 #define SPI_XFER_MMAP_END	0x10	/* Memory Mapped End */
->>>>>>> 183acb70
 
 /* Header byte that marks the start of the message */
 #define SPI_PREAMBLE_END_BYTE	0xec
@@ -44,13 +39,13 @@
  *
  * Drivers are expected to extend this with controller-specific data.
  *
-<<<<<<< HEAD
- *   bus:	ID of the bus that the slave is attached to.
- *   cs:	ID of the chip select connected to the slave.
+ * @bus:		ID of the bus that the slave is attached to.
+ * @cs:			ID of the chip select connected to the slave.
  *   is_dual:	Indicates whether dual memories are used
  *   u_page:	Indicates the upper memory page, in dual stacked connection.
- *   max_write_size:	If non-zero, the maximum number of bytes which can
- *		be written at once, excluding command bytes.
+ * @max_write_size:	If non-zero, the maximum number of bytes which can
+ *			be written at once, excluding command bytes.
+ * @memory_map:		Address of read-only SPI flash access.
  *   rd_cmd:	Read command.
  *   wr_cmd:	Write command.
  */
@@ -60,21 +55,9 @@
 	unsigned int	is_dual;
 	unsigned int	u_page;
 	unsigned int max_write_size;
+	void *memory_map;
 	u8 rd_cmd;
 	u8 wr_cmd;
-=======
- * @bus:		ID of the bus that the slave is attached to.
- * @cs:			ID of the chip select connected to the slave.
- * @max_write_size:	If non-zero, the maximum number of bytes which can
- *			be written at once, excluding command bytes.
- * @memory_map:		Address of read-only SPI flash access.
- */
-struct spi_slave {
-	unsigned int bus;
-	unsigned int cs;
-	unsigned int max_write_size;
-	void *memory_map;
->>>>>>> 183acb70
 };
 
 /**
