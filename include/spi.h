--- conflicted
+++ resolved
@@ -49,21 +49,15 @@
  *
  *   bus:	ID of the bus that the slave is attached to.
  *   cs:	ID of the chip select connected to the slave.
-<<<<<<< HEAD
  *   is_dual:	Indicates whether dual memories are used
-=======
  *   max_write_size:	If non-zero, the maximum number of bytes which can
  *		be written at once, excluding command bytes.
->>>>>>> d10f68ae
  */
 struct spi_slave {
 	unsigned int	bus;
 	unsigned int	cs;
-<<<<<<< HEAD
 	unsigned int	is_dual;
-=======
 	unsigned int max_write_size;
->>>>>>> d10f68ae
 };
 
 /*-----------------------------------------------------------------------
