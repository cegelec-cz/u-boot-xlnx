--- conflicted
+++ resolved
@@ -685,17 +685,12 @@
 	return ip;
 }
 
-<<<<<<< HEAD
-/* return u32 *in network byteorder* */
-static inline u32 netread32(void *from)
-=======
 /* return ulong *in network byteorder* */
 static inline u32 net_read_u32(u32 *from)
->>>>>>> 33711bdd
 {
 	u32 l;
 
-	memcpy((void *)&l, from, sizeof(u32));
+	memcpy((void *)&l, (void *)from, sizeof(l));
 	return l;
 }
 
@@ -711,17 +706,10 @@
 	memcpy((void *)to, from, sizeof(struct in_addr));
 }
 
-<<<<<<< HEAD
-/* copy u32 */
-static inline void netcopy32(void *to, void *from)
-{
-	memcpy(to, from, sizeof(u32));
-=======
 /* copy ulong */
 static inline void net_copy_u32(u32 *to, u32 *from)
 {
 	memcpy((void *)to, (void *)from, sizeof(u32));
->>>>>>> 33711bdd
 }
 
 /**
